import math

from .filters import Filters
from .linear import FieldScan
from .resistance import *

# constants
OetoAm = 79.57747
AmtoOe = 1.0 / OetoAm
TtoAm = 795774.715459
AmtoT = 1.0 / TtoAm
echarge = -1.602e-19
mu0 = 12.566e-7
hplanck = 6.6260e-34
hbar = hplanck / (2 * math.pi)
gyromagnetic_ratio = 2.211e5
<<<<<<< HEAD
=======
gamma = 28024e6
gamma_rad = 1.76e11
me = 9.109e-31
bohr_magneton = echarge * hbar / (2 * me)
>>>>>>> 39ebd37d

__all__ = [
    "Filters",
    "FieldScan",
    "compute_sd",
    "compute_resistance",
    "calculate_magnetoresistance",
    "calculate_resistance_series",
    "calculate_resistance_parallel",
]<|MERGE_RESOLUTION|>--- conflicted
+++ resolved
@@ -14,13 +14,10 @@
 hplanck = 6.6260e-34
 hbar = hplanck / (2 * math.pi)
 gyromagnetic_ratio = 2.211e5
-<<<<<<< HEAD
-=======
 gamma = 28024e6
 gamma_rad = 1.76e11
 me = 9.109e-31
 bohr_magneton = echarge * hbar / (2 * me)
->>>>>>> 39ebd37d
 
 __all__ = [
     "Filters",
