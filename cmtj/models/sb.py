--- conflicted
+++ resolved
@@ -7,53 +7,9 @@
 import numpy as np
 from tqdm import tqdm
 
-<<<<<<< HEAD
 from ..utils import VectorObj, box_muller_random, gamma_rad, mu0
 
 TINY_EPS = 1e-14
-=======
-from ..utils import gamma_rad, mu0
-
-
-@dataclass
-class VectorObj:
-    """Vector object for standard manipulation.
-    :param theta: positive z-axis angle (in xz plane) in radians.
-    :param phi: positive x-axis (in xy plane) angle in radians
-    :param mag: magnitude of the vector, if not set defaults to 1 *unit vector*
-    """
-    theta: float  # in radians
-    phi: float  # rad
-    mag: float = 1
->>>>>>> 4f482bfe
-
-    def get_cartesian(self):
-        """Returns the vector in Cartesian coordinates with (x, y, z) compnents"""
-        return VectorObj.from_spherical(self.theta, self.phi, self.mag)
-
-    @staticmethod
-    def from_spherical(theta, phi, mag=1):
-        """Creates a Cartesian vector from spherical components"""
-        return [
-            mag * math.sin(theta) * math.cos(phi),
-            mag * math.sin(theta) * math.sin(phi), mag * math.cos(theta)
-        ]
-
-
-def box_muller_random(mean, std):
-    """
-    Generates Gaussian noise with mean and standard deviation
-    using the Box-Muller transform.
-    https://en.wikipedia.org/wiki/Box–Muller_transform
-    :param mean: mean of the Gaussian.
-    :param std: standard deviation of the Gaussian.
-    """
-    u1 = np.random.uniform(0, 1)
-    u2 = np.random.uniform(0, 1)
-    mag = std * math.sqrt(-2.0 * math.log(u1))
-    z0 = mag * math.cos(2 * math.pi * u2) + mean
-    z1 = mag * math.sin(2 * math.pi * u2) + mean
-    return z0, z1
 
 
 @dataclass
@@ -77,7 +33,7 @@
         if self.thermal_noise:
             self.m = self.add_thermal_noise(self.m, self.thermal_noise)
 
-    def add_thermal_noise(self, m, thermal) -> VectorObj:
+    def add_thermal_noise(self, m: VectorObj, thermal) -> VectorObj:
         """
         Adds small themal noise to the magnetization vector
         """
@@ -103,7 +59,6 @@
     def cphi(self):
         return math.cos(self.m.phi)
 
-<<<<<<< HEAD
     def energy_ext_field(self, Hvector: VectorObj):
         hx, hy, hz = Hvector.get_cartesian()
         return -self.Ms * mu0 * (hx * self.stheta * self.cphi + hy *
@@ -111,15 +66,6 @@
 
     def grad_ext_field(self, Hvector: VectorObj, full_grad: bool):
         hx, hy, hz = Hvector.get_cartesian()
-=======
-    def ext_field(self, Hinplane: VectorObj):
-        hx, hy, hz = Hinplane.get_cartesian()
-        return -self.Ms * mu0 * (hx * self.stheta * self.cphi + hy *
-                                 self.sphi * self.ctheta + hz * self.ctheta)
-
-    def grad_ext_field(self, Hinplane: VectorObj, full_grad: bool):
-        hx, hy, hz = Hinplane.get_cartesian()
->>>>>>> 4f482bfe
         pref = -self.Ms * mu0
         dEdtheta = pref * (hx * self.cphi * self.ctheta +
                            hy * self.sphi * self.ctheta - hz * self.stheta)
@@ -136,11 +82,7 @@
                                 hy * self.cphi * self.ctheta)
         return [dEdtheta, dEdphi, d2Edtheta2, d2Edphi2, d2Edphidtheta]
 
-<<<<<<< HEAD
     def energy_iec_interaction(self, J, layer: "LayerSB"):
-=======
-    def iec_interaction(self, J, layer: "LayerSB"):
->>>>>>> 4f482bfe
         """
         Energy is symmetric and computed only once
         """
@@ -171,7 +113,6 @@
     def __any_grad_iec_interaction(self, J, layer: "LayerSB", full_grad: bool):
         # from any of the layers
         if (layer is None) or J == 0:
-<<<<<<< HEAD
             return [0, 0, 0, 0, 0]
         constJ = J / self.thickness
 
@@ -266,38 +207,6 @@
         return [dEdtheta, dEdphi, d2Edtheta2, d2Edphi2, d2Edphidtheta]
 
     def energy_dmi_interaction(self, D, layer: "LayerSB"):
-=======
-            return [0, 0, 0, 0, 0]
-        constJ = J / self.thickness
-
-        dEdtheta = -constJ * (self.sphi * math.sin(layer.m.phi) *
-                              math.sin(layer.m.theta) * self.stheta -
-                              self.stheta * math.cos(layer.m.theta) +
-                              math.sin(layer.m.theta) * self.cphi *
-                              math.cos(layer.m.phi) * self.ctheta)
-
-        dEdphi = -constJ * (-self.sphi * self.stheta * math.sin(
-            layer.m.theta) * math.cos(layer.m.phi) + math.sin(layer.m.phi) *
-                            self.stheta * math.sin(layer.m.theta) * self.cphi)
-        if not full_grad:
-            return [dEdtheta, dEdphi, 0, 0, 0]
-        d2Edtheta2 = -constJ * (
-            -self.sphi * layer.sphi * self.stheta * layer.stheta -
-            self.stheta * layer.stheta * self.cphi * layer.cphi -
-            self.ctheta * layer.ctheta)
-
-        d2Edphi2 = -constJ * (
-            -self.sphi * layer.sphi * self.stheta * layer.stheta -
-            self.stheta * layer.stheta**self.cphi * layer.cphi)
-
-        d2Edphidtheta = -constJ * (
-            -self.sphi * layer.stheta * layer.cphi * self.ctheta +
-            layer.sphi * layer.stheta * self.cphi * self.ctheta)
-
-        return [dEdtheta, dEdphi, d2Edtheta2, d2Edphi2, d2Edphidtheta]
-
-    def dmi_interaction(self, D, layer: "LayerSB"):
->>>>>>> 4f482bfe
         """
         DMi energy is Edmi = D z(m1 x m2)
         """
@@ -345,11 +254,7 @@
 
         return [dEdtheta, dEdphi, d2Edtheta2, d2Edphi2, d2Edphidtheta]
 
-<<<<<<< HEAD
     def energy_surface_anisotropy(self):
-=======
-    def surface_anisotropy(self):
->>>>>>> 4f482bfe
         return (-self.Ks + 0.5 * self.Ms * mu0) * self.ctheta**2
 
     def grad_surface_anisotropy(self, full_grad: bool):
@@ -361,11 +266,7 @@
         d2Edtheta2 = (2 * self.Ks - msq) * (self.ctheta**2 - self.stheta**2)
         return [dEdtheta, dEdphi, d2Edtheta2, d2Edphi2, d2Edphidtheta]
 
-<<<<<<< HEAD
     def energy_volume_anisotropy(self):
-=======
-    def volume_anisotropy(self):
->>>>>>> 4f482bfe
         """
         E_k = K (m o a)^2
         """
@@ -394,34 +295,23 @@
         return [dEdtheta, dEdphi, d2Edtheta2, d2Edphi2, d2Edphidtheta]
 
     def compute_grad_energy(self,
-<<<<<<< HEAD
                             Hvector: VectorObj,
                             Jtop: float,
                             Jbottom: float,
                             J2top: float,
                             J2bottom: float,
-=======
-                            Hinplane: VectorObj,
-                            Jtop: float,
-                            Jbottom: float,
->>>>>>> 4f482bfe
                             Dtop: float,
                             Dbottom: float,
                             top_layer: "LayerSB",
                             bottom_layer: "LayerSB",
                             full_grad: bool = False):
-<<<<<<< HEAD
         g1 = self.grad_ext_field(Hvector, full_grad)
-=======
-        g1 = self.grad_ext_field(Hinplane, full_grad)
->>>>>>> 4f482bfe
         g2 = self.grad_surface_anisotropy(full_grad)
         g3 = self.grad_volume_anisotropy(full_grad)
         g4 = self.grad_iec_interaction(Jtop, Jbottom, top_layer, bottom_layer,
                                        full_grad)
         g5 = self.grad_dmi_interaction(Dtop, Dbottom, top_layer, bottom_layer,
                                        full_grad)
-<<<<<<< HEAD
         g6 = self.grad_j2_interaction(J2top, J2bottom, top_layer, bottom_layer,
                                       full_grad)
         return [
@@ -447,9 +337,6 @@
 
         evec = [e1, e2, e3, e4, e5, e6]
         return evec
-=======
-        return [g1[i] + g2[i] + g3[i] + g4[i] + g5[i] for i in range(5)]
->>>>>>> 4f482bfe
 
     def compute_energy(self, Hinplane: VectorObj, Jtop: float, Jbottom: float,
                        Dtop: float, Dbottom: float, top_layer: "LayerSB",
@@ -471,7 +358,6 @@
         self.m.theta = pos[0]
         self.m.phi = pos[1]
 
-<<<<<<< HEAD
     def compute_frequency_at_equilibrium(self, Hvector: VectorObj, Jtop: float,
                                          Jbottom: float, J2top: float,
                                          J2bottom: float, Dtop: float,
@@ -479,37 +365,22 @@
                                          bottom_layer: "LayerSB"):
         """Computes the resonance frequency (FMR) of the layers.
         :param Hvector: vector that describes the applied H.
-=======
-    def compute_frequency_at_equilibrum(self, Hinplane: VectorObj, Jtop: float,
-                                        Jbottom: float, Dtop: float,
-                                        Dbottom: float, top_layer: "LayerSB",
-                                        bottom_layer: "LayerSB"):
-        """Computes the resonance frequency (FMR) of the layers
-        :param Hinplance: vector that describes the applied H.
->>>>>>> 4f482bfe
         :param Jtop: IEC constant from the layer above the current one.
         :param Jbottom: IEC constant from the layer below the current one.
         :param top_layer: LayerSB definition of the layer above the current one.
         :param bottom layer: LayerSB definition of the layer below the current one."""
         (_, _, d2Edtheta2, d2Edphi2,
-<<<<<<< HEAD
          d2Edphidtheta) = self.compute_grad_energy(Hvector,
                                                    Jtop,
                                                    Jbottom,
                                                    J2top,
                                                    J2bottom,
-=======
-         d2Edphidtheta) = self.compute_grad_energy(Hinplane,
-                                                   Jtop,
-                                                   Jbottom,
->>>>>>> 4f482bfe
                                                    Dtop,
                                                    Dbottom,
                                                    top_layer,
                                                    bottom_layer,
                                                    full_grad=True)
 
-<<<<<<< HEAD
         if self.stheta == 0.:
             return 0
         fmr = (d2Edtheta2 * d2Edphi2 - d2Edphidtheta**2) / math.pow(
@@ -557,16 +428,6 @@
         if joint > 0:
             return math.sqrt(joint)
         return 0
-=======
-        if self.stheta != 0.:
-            fmr = (d2Edtheta2 * d2Edphi2 - d2Edphidtheta**2) / math.pow(
-                self.stheta * self.Ms, 2)
-            if fmr > 0:
-                fmr = math.sqrt(fmr) * gamma_rad / (2 * math.pi)
-        else:
-            return -4
-        return fmr
->>>>>>> 4f482bfe
 
 
 class SmitBeljersModel:
@@ -579,10 +440,7 @@
                  layers: List[LayerSB],
                  Hext: VectorObj,
                  J: List[float] = [],
-<<<<<<< HEAD
                  J2: List[float] = [],
-=======
->>>>>>> 4f482bfe
                  D: List[float] = [],
                  silent: bool = False) -> None:
         """
@@ -595,7 +453,6 @@
         if len(layers) != (len(J) + 1):
             raise ValueError("Number of layers must be equal to len(J) + 1")
         self.J = J
-<<<<<<< HEAD
         if not len(J2):
             self.J2 = [0] * len(J)
         else:
@@ -604,9 +461,6 @@
             self.D = [0] * len(J)
         else:
             self.D = D
-=======
-        self.D = D
->>>>>>> 4f482bfe
         self.layers: List[LayerSB] = layers
         self.energy = np.zeros((len(self.layers), ), dtype=np.float32)
         self.current_position = np.zeros((len(self.layers), 2),
@@ -643,7 +497,6 @@
         for i, layer in enumerate(self.layers):
             Jtop, Jbottom, top_layer_handle, bottom_layer_handle = self.__get_interaction_constant(
                 self.layers, i, self.J)
-<<<<<<< HEAD
             J2top, J2bottom, _, _ = self.__get_interaction_constant(
                 self.layers, i, self.J2)
             Dtop, Dbottom, _, _ = self.__get_interaction_constant(
@@ -657,18 +510,6 @@
             self.grad_energy[i, :] = layer.compute_grad_energy(
                 self.Hext, Jtop, Jbottom, J2top, J2bottom, Dtop, Dbottom,
                 top_layer_handle, bottom_layer_handle)
-=======
-            Dtop, Dbottom, _, _ = self.__get_interaction_constant(
-                self.layers, i, self.D)
-            evec = layer.compute_energy(self.Hext, Jtop, Jbottom, Dtop,
-                                        Dbottom, top_layer_handle,
-                                        bottom_layer_handle)
-            self.energy[i] = sum(evec)
-            self.current_position[i, :] = layer.get_current_position()
-            self.grad_energy[i, :] = layer.compute_grad_energy(
-                self.Hext, Jtop, Jbottom, Dtop, Dbottom, top_layer_handle,
-                bottom_layer_handle)
->>>>>>> 4f482bfe
             for ener_val, ener_label in zip(evec, self.ener_labels):
                 self.history[f"energy_{ener_label}_{i}"].append(ener_val)
             self.history[f"energy_{i}"].append(self.energy[i])
@@ -689,7 +530,6 @@
         for i, layer in enumerate(self.layers):
             Jtop, Jbottom, top_layer_handle, bottom_layer_handle = self.__get_interaction_constant(
                 self.layers, i, self.J)
-<<<<<<< HEAD
             J2top, J2bottom, _, _ = self.__get_interaction_constant(
                 self.layers, i, self.J2)
             Dtop, Dbottom, _, _ = self.__get_interaction_constant(
@@ -697,13 +537,6 @@
             evec = layer.compute_energy(self.Hext, Jtop, Jbottom, J2top,
                                         J2bottom, Dtop, Dbottom,
                                         top_layer_handle, bottom_layer_handle)
-=======
-            Dtop, Dbottom, _, _ = self.__get_interaction_constant(
-                self.layers, i, self.D)
-            evec = layer.compute_energy(self.Hext, Jtop, Jbottom, Dtop,
-                                        Dbottom, top_layer_handle,
-                                        bottom_layer_handle)
->>>>>>> 4f482bfe
             total_energy += sum(evec)
         return total_energy
 
@@ -736,7 +569,6 @@
             self.update_layers(new_position)
         self.print_summary(i)
 
-<<<<<<< HEAD
     def get_fmr(self,
                 layer_index: int,
                 method: Literal['standard', 'baselgia'] = 'standard') -> float:
@@ -758,17 +590,6 @@
                     top_layer_handle, bottom_layer_handle)
         else:
             raise ValueError(f"Method {method} not implemented")
-=======
-    def get_fmr(self, layer_index: int) -> float:
-        """Computes FMR values for each of the layers in the model."""
-        Jtop, Jbottom, top_layer_handle, bottom_layer_handle = self.__get_interaction_constant(
-            self.layers, layer_index, self.J)
-        Dtop, Dbottom, _, _ = self.__get_interaction_constant(
-            self.layers, layer_index, self.D)
-        return self.layers[layer_index].compute_frequency_at_equilibrum(
-            self.Hext, Jtop, Jbottom, Dtop, Dbottom, top_layer_handle,
-            bottom_layer_handle)
->>>>>>> 4f482bfe
 
     def print_summary(self, steps):
         """Prints summary of the solution if silent param is true."""
