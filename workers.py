import math
import numpy as np
import pandas as pd
import matplotlib.pyplot as plt
from multiprocessing import Pool
from itertools import repeat

from junction import Junction
from constants import Constants
constant = Constants()


def step_field(time, step_start=5e-9, step_stop=5.01e-9):
    Hval = np.zeros((3, ))
    if time < step_stop and time > step_start:
        Hval[0] = 1e-3 * constant.TtoAm
    return Hval


def anisotropy_update(time):
<<<<<<< HEAD
    frequency = 6.84e9  # 10 Ghz
    omega = 2 * np.pi * frequency
    return 1000 * np.sin(2 * omega * time)
=======
    frequency = 6.93e9  # 10 Ghz
    omega = 2 * math.pi * frequency
    return 1000 * math.sin(omega * time)

>>>>>>> a6ad3a1a


def coupling_update(time):
<<<<<<< HEAD
    frequency = 7e9  # 10 Ghz
    omega = 2 * np.pi * frequency
    return 8e-7 * np.sin(2 * omega * time)
=======
    frequency = 6.93e9  # 10 Ghz
    omega = 2 * math.pi * frequency
    return 8e-7 * math.sin(omega * time)

>>>>>>> a6ad3a1a


def calculate_single_voltage(h_value, junction: Junction, frequency):
    # set the field
    phase_shift = 0
    power = 10e-6
    omega = 2 * np.pi * frequency
    # print(f"Simulation for {h_value}")
    junction.restart()
    junction.set_junction_global_external_field(float(h_value * constant.TtoAm),
                                                axis='x')
    # junction.set_global_anisotropy_function(anisotropy_update)
    junction.set_global_coupling_function(coupling_update)
    # restart simulation
    junction.run_simulation(15e-9)
    # extract the magnetisation value
    # wait for 5ns
    limited_res = junction.junction_result[
        junction.junction_result['time'] >= 10e-9]
    avg_resistance = np.mean(limited_res['R_free_bottom'])
    # print(f"Avg resistance {avg_resistance}")
    amplitude = np.sqrt(power / avg_resistance)
    current = amplitude * np.sin(omega * limited_res['time'] + phase_shift)
    voltage = limited_res['R_free_bottom'] * current

    return h_value, np.mean(voltage)


def voltage_spin_diode(junction: Junction, start_h, stop_h, multiprocess=True):
    """
    Field scan
            - scan with the field in range [min_field, max_field]
            - collect the magnetoresistance
            - calculate average magnetoresistance assuming some current fed into the circuit
            - calculate constant DC voltage
            - aggregate
    """
    phase_shift = 0
    power = 10e-6
    # frequency = 6.84e9  # 10 Ghz
    frequency = 7e9
    omega = 2 * np.pi * frequency
    voltages = []

    # turn off result saving to csv
    junction.save = False
    h_vals = np.linspace(start_h, stop_h, 30)
    if multiprocess:
        # junction.set_global_anisotropy_function(anisotropy_update)
        junction.set_global_coupling_function(coupling_update)
<<<<<<< HEAD
        with Pool(4) as pool:
=======
        with Pool(2) as pool:
>>>>>>> a6ad3a1a
            hvals_voltages = pool.starmap(
                calculate_single_voltage,
                zip(h_vals, repeat(junction), repeat(frequency)))
        h_vals, voltages = zip(*hvals_voltages)
        h_vals = list(h_vals)
        voltages = list(voltages)
    else:
        for h_value in h_vals:
            # set the field
            print(f"Simulation for {h_value}")
            junction.restart()
            junction.set_junction_global_external_field(float(h_value *
                                                              constant.TtoAm),
                                                        axis='x')
            # junction.set_global_anisotropy_function(anisotropy_update)
            junction.set_global_coupling_function(coupling_update)
            # restart simualtion
<<<<<<< HEAD
            junction.run_simulation(20e-9)
            # extract the magnetisation value
            # wait for 5ns
            limited_res = junction.junction_result[
                junction.junction_result['time'] >= 10e-9]
=======
            junction.run_simulation(15e-9)
            # extract the magnetisation value
            # wait for 5ns
            limited_res = junction.junction_result[
                junction.junction_result['time'] >= 9e-9]
>>>>>>> a6ad3a1a
            avg_resistance = np.mean(limited_res['R_free_bottom'])
            amplitude = np.sqrt(power / avg_resistance)
            current = amplitude * np.sin(omega * limited_res['time'] +
                                         phase_shift)
            voltage = limited_res['R_free_bottom'] * current
            voltages.append(np.mean(voltage))
        # calcualte magnetoresistance and get the current

    df = pd.DataFrame.from_dict({'H': h_vals, 'Vmix': voltages})
    df.to_csv('voltage_spin-diode.csv', index=False)
    plt.plot(df['H'], df['Vmix'], '.')
    plt.show()


def find_resonant_frequency(junction: Junction):
    def step_field(time, step_start=2e-9, step_stop=3e-9):
        Hval = np.zeros((3, ))
        if time < step_stop and time > step_start:
            Hval[1] = 10e-3 * constant.TtoAm
        return Hval

    junction.set_global_field_function(step_field)
    junction.run_simulation(10e-9)


def frequency_analysis(junction: Junction, time_step=1e-13):
    """
    Returns the values of frequency analysis
    For each magnetisation axis the function returns the values of 
    1. maximum-amplitude frequency (resonant frequency)
    2. the amplitude of resonant frequency
    :param results
        filepath to csv file
    :param time_step
        time step for fft Fourier steps
    """
    # send a step pulse to excite the system
    print(
        f"Calculating the resonant frequencies for the system..., step size {time_step}"
    )  # measure the response
    limited_res = junction.junction_result[
        junction.junction_result['time'] >= 8.1e-9]
    mx_fft = np.fft.fft(limited_res['m_x_free'], axis=0)
    my_fft = np.fft.fft(limited_res['m_y_free'], axis=0)
    mz_fft = np.fft.fft(limited_res['m_z_free'], axis=0)
    frequency_steps = np.fft.fftfreq(mx_fft.size, d=time_step)
    # print(frequency_steps)
    max_freq_set = []
    for freq_data in [mx_fft, my_fft, mz_fft]:
        freq_data = abs(freq_data)
        max_val = 0
        max_freq = 0
        for frequency, amp in zip(frequency_steps, freq_data):
            if np.abs(amp) > max_val and frequency > 0:
                max_val = amp
                max_freq = frequency
        max_freq_set.append([max_freq / 1e9, max_val])
    # display Fourier
    return np.array(max_freq_set, dtype=float)


def frequency_analysis_csv(results, time_step=1e-13):
    """
    Returns the values of frequency analysis
    For each magnetisation axis the function returns the values of 
    1. maximum-amplitude frequency (resonant frequency)
    2. the amplitude of resonant frequency
    :param results
        filepath to csv file
    :param time_step
        time step for fft Fourier steps
    """
    # send a step pulse to excite the system
    df = pd.read_csv(results)
    print(
        f"Calculating the resonant frequencies for the system..., step size {time_step}"
    )
    # measure the response
    limited_res = df[df['time'] >= 5.1e-9]
    mx_fft = np.fft.fft(limited_res['m_x_free'], axis=0)
    my_fft = np.fft.fft(limited_res['m_y_free'], axis=0)
    mz_fft = np.fft.fft(limited_res['m_z_free'], axis=0)
    frequency_steps = np.fft.fftfreq(mx_fft.size, d=time_step)
    # print(frequency_steps)
    max_freq_set = []
    for freq_data in [mx_fft, my_fft, mz_fft]:
        freq_data = abs(freq_data)
        max_val = 0
        max_freq = 0
        for frequency, amp in zip(frequency_steps, freq_data):
            if np.abs(amp) > max_val and frequency > 0:
                max_val = amp
                max_freq = frequency
        max_freq_set.append([max_freq / 1e9, max_val])
    # display Fourier
    return np.array(max_freq_set, dtype=float)


if __name__ == "__main__":
    j = Junction.from_json('junction.json', persist=True)
    voltage_spin_diode(j, 0, 400e-3 * constant.TtoAm, 20e-3 * constant.TtoAm)
    print(frequency_analysis_csv('results.csv'))<|MERGE_RESOLUTION|>--- conflicted
+++ resolved
@@ -18,29 +18,15 @@
 
 
 def anisotropy_update(time):
-<<<<<<< HEAD
     frequency = 6.84e9  # 10 Ghz
     omega = 2 * np.pi * frequency
     return 1000 * np.sin(2 * omega * time)
-=======
-    frequency = 6.93e9  # 10 Ghz
-    omega = 2 * math.pi * frequency
-    return 1000 * math.sin(omega * time)
-
->>>>>>> a6ad3a1a
 
 
 def coupling_update(time):
-<<<<<<< HEAD
     frequency = 7e9  # 10 Ghz
     omega = 2 * np.pi * frequency
     return 8e-7 * np.sin(2 * omega * time)
-=======
-    frequency = 6.93e9  # 10 Ghz
-    omega = 2 * math.pi * frequency
-    return 8e-7 * math.sin(omega * time)
-
->>>>>>> a6ad3a1a
 
 
 def calculate_single_voltage(h_value, junction: Junction, frequency):
@@ -91,11 +77,7 @@
     if multiprocess:
         # junction.set_global_anisotropy_function(anisotropy_update)
         junction.set_global_coupling_function(coupling_update)
-<<<<<<< HEAD
         with Pool(4) as pool:
-=======
-        with Pool(2) as pool:
->>>>>>> a6ad3a1a
             hvals_voltages = pool.starmap(
                 calculate_single_voltage,
                 zip(h_vals, repeat(junction), repeat(frequency)))
@@ -113,19 +95,11 @@
             # junction.set_global_anisotropy_function(anisotropy_update)
             junction.set_global_coupling_function(coupling_update)
             # restart simualtion
-<<<<<<< HEAD
             junction.run_simulation(20e-9)
             # extract the magnetisation value
             # wait for 5ns
             limited_res = junction.junction_result[
                 junction.junction_result['time'] >= 10e-9]
-=======
-            junction.run_simulation(15e-9)
-            # extract the magnetisation value
-            # wait for 5ns
-            limited_res = junction.junction_result[
-                junction.junction_result['time'] >= 9e-9]
->>>>>>> a6ad3a1a
             avg_resistance = np.mean(limited_res['R_free_bottom'])
             amplitude = np.sqrt(power / avg_resistance)
             current = amplitude * np.sin(omega * limited_res['time'] +
