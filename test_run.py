--- conflicted
+++ resolved
@@ -7,17 +7,22 @@
 import math
 
 constant = Constants()
-
-dipole_tensor = np.array([
-    [6.8353909454237E-4, 0.,0.],
-    [0., 0.00150694452305927, 0.],
-    [0., 0., 0.99780951638608]
-], dtype=np.double)
-demag_tensor = np.array([
-    [5.57049776248663E-4,0., 0.],
+# dipole_tensor = [[0.00706885975425371, 0.0, 0., ],
+#                  [0.0, 0.00706885975425371, 0., ],
+#                  [0., 0., -0.0141377195085074]]
+# demag_tensor = [[0.00832453381627329, 0., 0.],
+#                 [0., 0.00832453381627329, 0.],
+#                 [0.0, 0.0, 0.765750932367453]]
+dipole_tensor =[
+    [6.835e-4, 0.,0.],
+    [0., 0.0015, 0.],
+    [0., 0., 0.998]
+]
+demag_tensor = [
+    [5.57e-4,0., 0.],
     [0., 0.00125355500286346, 0.],
-    [0., 0.0, -0.00181060482770131]
-], dtype=np.double)
+    [0., 0.0, -0.0018]
+]
 l1 = Layer(id_="free",
            start_mag=[0.0, 0.0, 1.0],
            start_anisotropy=[0.0, 0.0, 1.0],
@@ -26,56 +31,22 @@
            coupling=-3e-6,
            thickness=1.4e-9)
 
-<<<<<<< HEAD
-l1.dipole_tensor = dipole_tensor
-l1.demagnetisation_tensor = demag_tensor
-=======
-
-dipole_tensor = [[0.00706885975425371, 0.0, 0., ],
-                 [0.0, 0.00706885975425371, 0., ],
-                 [0., 0., -0.0141377195085074]]
-demag_tensor = [[0.00832453381627329, 0., 0.],
-                [0., 0.00832453381627329, 0.],
-                [0.0, 0.0, 0.765750932367453]]
 l1.dipole_tensor = dipole_tensor
 l1.demagnetisation_tensor = demag_tensor
 
-# l1.dipole_tensor = np.array([[0.00706885975425371, 0.0, 0., ],
-#                              [0.0, 0.00706885975425371, 0., ],
-#                              [0., 0., -0.0141377195085074]])
-# l1.demagnetisation_tensor = np.array([[0.00832453381627329, 0., 0.],
-#                                       [0., 0.00832453381627329, 0.],
-#                                       [0.0, 0.0, 0.765750932367453]])
->>>>>>> a6ad3a1a
 l2 = Layer(id_="bottom",
            start_mag=[0., 0.0, 1.0],
            start_anisotropy=[0., 0., 1.0],
            K=1000e3,
            Ms=1000e3,
-<<<<<<< HEAD
            coupling=-3e-6,
            thickness=7e-10)
 l2.dipole_tensor = dipole_tensor
 l2.demagnetisation_tensor = demag_tensor
 junction = Junction('MTJ', layers=[l1, l2], couplings=[[2], [1]], persist=True)
-=======
-           coupling=3e-6,
-           thickness=2e-9)
-l2.dipole_tensor = dipole_tensor
-l2.demagnetisation_tensor = demag_tensor
-
-# l2.dipole_tensor = np.array([[0.00706885975425371, 0.0, 0., ],
-#                              [0.0, 0.00706885975425371, 0., ],
-#                              [0., 0., -0.0141377195085074]])
-# l2.demagnetisation_tensor = np.array([[0.00832453381627329, 0., 0.],
-#                                       [0., 0.00832453381627329, 0.],
-#                                       [0.0, 0.0, 0.765750932367453]])
-junction = Junction('MTJ',
-                    layers=[l1, l2], couplings=[[2], [1]], persist=True)
->>>>>>> a6ad3a1a
 
 
-def step_field(time, step_start=7e-9, step_stop=7.001e-9):
+def step_field(time, step_start=5e-9, step_stop=5.001e-9):
     Hval = np.zeros((3,))
     if time <= step_stop and time >= step_start:
         Hval[0] = 0.001254*constant.TtoAm
@@ -98,8 +69,8 @@
     return 8e-7 * math.sin(omega * time)
 
 
-<<<<<<< HEAD
-def get_resonance_frequency(junction):
+def get_resonance_frequency(junction: Junction):
+    junction.set_global_field_function(step_field)
     junction.set_junction_global_external_field(
                     250e-3*constant.TtoAm, axis='x')
     junction.run_simulation(10e-9)
@@ -132,14 +103,4 @@
 #                           'm_x_bottom', 'm_y_bottom', 'm_z_bottom']].plot()
 # junction.junction_result['R_free_bottom'].plot()
 # plt.show()
-# # 
-=======
-voltage_spin_diode(junction, 0, 400e-3)
-
-
-# junction.set_junction_global_external_field(
-#     200e-3*constant.TtoAm, axis='x')
-# junction.set_global_anisotropy_function(anisotropy_update)
-# junction.set_global_field_function(step_field)
-# junction.run_simulation(10e-9)
->>>>>>> a6ad3a1a
+# # 