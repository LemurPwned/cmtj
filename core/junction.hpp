/**
 * @file junction.hpp
 * @author Jakub
 * @brief CMTJ Junction model
 * @version 1.0
 * @date 2022-03-22
 *
 * @copyright Copyright (c) 2022
 *
 */
#ifndef CORE_JUNCTION_HPP_
#define CORE_JUNCTION_HPP_

#define _USE_MATH_DEFINES
#include "constants.hpp"
#include "cvector.hpp"   // for CVector
#include "drivers.hpp"   // for ScalarDriver, AxialDriver
#include "noise.hpp"     // for OneFNoise
#include <algorithm>     // for find_if
#include <array>         // for array, array<>::value_type
#include <chrono>        // for seconds, steady_clock, duration
#include <cmath>         // for isnan, M_PI
#include <fstream>       // for file save
#include <functional>    // for bind, function
#include <iostream>      // for string, operator<<, basic_ostream
#include <random>        // for mt19937, normal_distribution
#include <stdexcept>     // for runtime_error, invalid_argument
#include <string>        // for operator+, operator==, basic_string
#include <type_traits>   // for enable_if<>::type
#include <unordered_map> // for unordered_map
#include <vector>        // for vector, __vector_base<>::value_type

<<<<<<< HEAD
constexpr double MAGNETIC_PERMEABILITY = 12.57e-7;
constexpr double GYRO = 220880.0; // rad/Ts converted to m/As
constexpr double TtoAm = 795774.715459;
constexpr double HBAR = 6.62607015e-34 / (2. * M_PI);
constexpr double ELECTRON_CHARGE = 1.60217662e-19;
constexpr double BOLTZMANN_CONST = 1.380649e-23;
=======
#define MAGNETIC_PERMEABILITY PhysicalConstants::MAGNETIC_PERMEABILITY
#define GYRO PhysicalConstants::GYRO
#define TtoAm PhysicalConstants::TtoAm
#define HBAR PhysicalConstants::HBAR
#define ELECTRON_CHARGE PhysicalConstants::ELECTRON_CHARGE
#define BOLTZMANN_CONST PhysicalConstants::BOLTZMANN_CONST
>>>>>>> 42e489ac

typedef CVector<double> DVector;
typedef CVector<float> FVector;

double operator"" _ns(unsigned long long timeUnit) {
  return ((double)timeUnit) / 1e9;
}
double operator"" _ns(long double timeUnit) { return ((double)timeUnit) / 1e9; }

double operator"" _mT(unsigned long long tesla) {
  return ((double)tesla) / 1000.0;
}

double operator"" _mT(long double tesla) { return ((double)tesla) / 1000.0; }

template <typename T>
inline CVector<T> calculate_tensor_interaction(
    const CVector<T> &m, const std::vector<CVector<T>> &tensor, const T &Ms) {
  // Cache magnetization components for better register usage
  const T m0 = m[0], m1 = m[1], m2 = m[2];
  const T scale = Ms / MAGNETIC_PERMEABILITY;
  
  // Compute matrix-vector product with fewer temporary objects
  return CVector<T>(
      (tensor[0][0] * m0 + tensor[0][1] * m1 + tensor[0][2] * m2) * scale,
      (tensor[1][0] * m0 + tensor[1][1] * m1 + tensor[1][2] * m2) * scale,
      (tensor[2][0] * m0 + tensor[2][1] * m1 + tensor[2][2] * m2) * scale);
}

template <typename T>
inline CVector<T> calculate_tensor_interaction(
    const CVector<T> &m, const std::array<CVector<T>, 3> &tensor, const T &Ms) {
  // Cache magnetization components for better register usage
  const T m0 = m[0], m1 = m[1], m2 = m[2];
  const T scale = Ms / MAGNETIC_PERMEABILITY;
  
  // Compute matrix-vector product with fewer temporary objects
  return CVector<T>(
      (tensor[0][0] * m0 + tensor[0][1] * m1 + tensor[0][2] * m2) * scale,
      (tensor[1][0] * m0 + tensor[1][1] * m1 + tensor[1][2] * m2) * scale,
      (tensor[2][0] * m0 + tensor[2][1] * m1 + tensor[2][2] * m2) * scale);
}

template <typename T>
inline CVector<T> c_cross(const CVector<T> &a, const CVector<T> &b) {
  // Cache array accesses for better performance
  const T a0 = a[0], a1 = a[1], a2 = a[2];
  const T b0 = b[0], b1 = b[1], b2 = b[2];
  
  return CVector<T>(a1 * b2 - a2 * b1, a2 * b0 - a0 * b2, a0 * b1 - a1 * b0);
}

template <typename T> 
constexpr inline T c_dot(const CVector<T> &a, const CVector<T> &b) {
  return a[0] * b[0] + a[1] * b[1] + a[2] * b[2];
}

template <typename T> class EnergyDriver {
public:
  static inline T calculateZeemanEnergy(const CVector<T> &mag, const CVector<T> &Hext, T cellVolume,
                                 T Ms) {
    return -MAGNETIC_PERMEABILITY * Ms * c_dot<T>(mag, Hext) * cellVolume;
  }

  static inline T calculateAnisotropyEnergy(const CVector<T> &mag, const CVector<T> &anis, T K,
                                     T cellVolume) {
    const T dot = c_dot<T>(mag, anis);
    const T normProd = anis.length() * mag.length();
    const T sinSq = 1.0 - (dot * dot) / (normProd * normProd);
    return K * sinSq * cellVolume;
  }

  static inline T calculateIECEnergy(const CVector<T> &mag, const CVector<T> &other, T J,
                              T cellSurface) {
    return -c_dot<T>(mag, other) * J * cellSurface;
  }

  static inline T calculateDemagEnergy(const CVector<T> &mag, const CVector<T> &Hdemag, T Ms,
                                T cellVolume) {
    return -0.5 * MAGNETIC_PERMEABILITY * Ms * c_dot<T>(mag, Hdemag) *
           cellVolume;
  }
};

// Forward declarations if needed
template <typename T> class Layer;
template <typename T> class Junction;

// Typedef declarations outside the class
template <typename T>
using SolverFn = bool (Layer<T>::*)(T t, T &timeStep, const CVector<T> &bottom,
                                    const CVector<T> &top);

template <typename T>
using RunnerFn = void (Junction<T>::*)(SolverFn<T> &functor, T &t, T &timeStep,
                                       bool &step_accepted);

template <typename T> struct AdaptiveIntegrationParams {
  T abs_tol = 1e-6;             // Absolute error tolerance
  T rel_tol = 1e-3;             // Relative error tolerance
  T max_factor = 5.0;           // Maximum allowed increase in step size
  T min_factor = 0.1;           // Minimum allowed decrease in step size
  T safety_factor = 0.9;        // Safety factor for step size adjustment
  bool use_pid_control = false; // Whether to use PID control for step size
  T ki = 0.0;                   // Integral gain for PID controller
  T kp = 0.2;                   // Proportional gain for PID controller
  T kd = 0.0;                   // Derivative gain for PID controller

  // Previous error for PID controller
  T prev_error_ratio = 1.0;
  T integral_error = 0.0;
};

enum Reference { NONE = 0, FIXED, TOP, BOTTOM };

enum SolverMode { EULER_HEUN = 0, RK4 = 1, DORMAND_PRINCE = 2, HEUN = 3 };

template <typename T = double> class Layer {
private:
  ScalarDriver<T> temperatureDriver;

  // CMTJ interaction drivers
  ScalarDriver<T> IECDriverTop;
  ScalarDriver<T> IECDriverBottom;
  ScalarDriver<T> IECQuadDriverTop;
  ScalarDriver<T> IECQuadDriverBottom;
  AxialDriver<T> IDMIDriverTop;
  AxialDriver<T> IDMIDriverBottom;
  AxialDriver<T> HreservedInteractionFieldDriver;
  // CMTJ Torque & Field drivers
  ScalarDriver<T> currentDriver;
  ScalarDriver<T> anisotropyDriver, secondOrderAnisotropyDriver;
  ScalarDriver<T> fieldLikeTorqueDriver, fieldLikeTorqueDriver2;
  ScalarDriver<T> dampingLikeTorqueDriver, dampingLikeTorqueDriver2;
  AxialDriver<T> externalFieldDriver;
  AxialDriver<T> HoeDriver, HdmiDriver;

  bool nonStochasticTempSet = false;
  bool nonStochasticOneFSet = true;
  bool temperatureSet = false;
  bool pinkNoiseSet = false;
  bool alternativeSTTSet = false;
  Reference referenceType = NONE;

  // the distribution is binded for faster generation
  // is also shared between 1/f and Gaussian noise.
  std::function<T()> distribution = std::bind(
      std::normal_distribution<T>(0, 1), std::mt19937(std::random_device{}()));

  CVector<T> dWn, dWn2; // one for thermal, one for OneF
  Layer(const std::string &id, CVector<T> mag, CVector<T> anis, T Ms,
        T thickness, T cellSurface, const std::vector<CVector<T>> &demagTensor,
        T damping, T fieldLikeTorque, T dampingLikeTorque,
        T SlonczewskiSpacerLayerParameter, T beta, T spinPolarisation)
      : id(id), mag(mag), anis(anis), Ms(Ms), thickness(thickness),
        cellSurface(cellSurface), demagTensor(demagTensor), damping(damping),
        dampingSq(damping * damping),
        fieldLikeTorque(fieldLikeTorque), dampingLikeTorque(dampingLikeTorque),
        SlonczewskiSpacerLayerParameter(SlonczewskiSpacerLayerParameter),
        SlonczewskiSpacerLayerParameterSq(SlonczewskiSpacerLayerParameter * SlonczewskiSpacerLayerParameter),
        beta(beta), spinPolarisation(spinPolarisation) {
    if (mag.length() == 0) {
      throw std::runtime_error(
          "Initial magnetisation was set to a zero vector!");
    }
    if (anis.length() == 0) {
      throw std::runtime_error("Anisotropy was set to a zero vector!");
    }
    // normalise magnetisation
    mag.normalize();
    dWn = CVector<T>(this->distribution);
    dWn.normalize();
    this->cellVolume = this->cellSurface * this->thickness;
    this->ofn = std::shared_ptr<OneFNoise<T>>(new OneFNoise<T>(0, 0., 0.));
  }

public:
  struct BufferedNoiseParameters {
    /* data */
    T alphaNoise = 1.0;
    T scaleNoise = 0.0;
    T stdNoise = 0.0;
    Axis axis = Axis::all;
  };
  BufferedNoiseParameters noiseParams;
  AdaptiveIntegrationParams<T> adaptiveParams;
  std::shared_ptr<OneFNoise<T>> ofn;
  std::shared_ptr<VectorAlphaNoise<T>> bfn;
  bool includeSTT = false;
  bool includeSOT = false;

  std::string id;
  T Ms = 0.0;

  // geometric parameters
  T thickness = 0.0;
  T cellVolume = 0.0, cellSurface = 0.0;

  CVector<T> H_log, Hoe_log, Hconst, mag, anis, referenceLayer,
      secondaryReferenceLayer;
  CVector<T> Hext, Hdipole, Hdemag, Hoe, HAnis, Hthermal, Hfluctuation, Hdmi,
      Hidmi;

  CVector<T> Hfl_v, Hdl_v;

  CVector<T> HIEC, HIECtop, HIECbottom;
  T Jbottom_log = 0.0, Jtop_log = 0.0;
  T J2bottom_log = 0.0, J2top_log = 0.0;
  T K_log = 0.0;
  T K2_log = 0.0;
  T I_log = 0.0;

  // dipole and demag tensors
  std::vector<CVector<T>> demagTensor;
  std::vector<CVector<T>> dipoleBottom =
      std::vector<CVector<T>>{CVector<T>(), CVector<T>(), CVector<T>()};
  std::vector<CVector<T>> dipoleTop =
      std::vector<CVector<T>>{CVector<T>(), CVector<T>(), CVector<T>()};

  // LLG params
  T damping;
  T dampingSq; // cached damping^2 for performance

  // SOT params
  bool dynamicSOT = true;
  T fieldLikeTorque;
  T dampingLikeTorque;

  // STT params
  T SlonczewskiSpacerLayerParameter;
  T SlonczewskiSpacerLayerParameterSq; // cached for performance
  T beta;      // usually either set to 0 or to damping
  T kappa = 1; // for damping-like off -turning torque
  T spinPolarisation;

  T hopt = -1.0;

  Layer() {}
  explicit Layer(const std::string &id, const CVector<T> &mag,
                 const CVector<T> &anis, T Ms, T thickness, T cellSurface,
                 const std::vector<CVector<T>> &demagTensor, T damping)
      : Layer(id, mag, anis, Ms, thickness, cellSurface, demagTensor, damping,
              0, 0, 0, 0, 0) {}

  /**
   * The basic structure is a magnetic layer.
   * Its parameters are defined by the constructor and may be altered
   * by the drivers during the simulation time.
   * If you want STT, remember to set the reference vector for the polarisation
   * of the layer. Use `setReferenceLayer` function to do that.
   * @param id: identifiable name for a layer -- e.g. "bottom" or "free".
   * @param mag: initial magnetisation. Must be normalised (norm of 1). Used for
   * quicker convergence.
   * @param anis: anisotropy of the layer. A normalised vector
   * @param Ms: magnetisation saturation. Unit: Tesla [T].
   * @param thickness: thickness of the layer. Unit: meter [m].
   * @param cellSurface: surface of the layer, for volume calculation. Unit:
   * meter^2 [m^2].
   * @param demagTensor: demagnetisation tensor of the layer.
   * @param damping: often marked as alpha in the LLG equation. Damping of the
   * layer. Default 0.011. Dimensionless.
   * @param fieldLikeTorque: [SOT] effective spin Hall angle (spin
   * effectiveness) for Hfl.
   * @param dampingLikeTorque: [SOT] effective spin Hall angle (spin
   * effectiveness) for Hdl.
   */
  explicit Layer(const std::string &id, const CVector<T> &mag,
                 const CVector<T> &anis, T Ms, T thickness, T cellSurface,
                 const std::vector<CVector<T>> &demagTensor, T damping,
                 T fieldLikeTorque, T dampingLikeTorque)
      : Layer(id, mag, anis, Ms, thickness, cellSurface, demagTensor, damping,
              fieldLikeTorque, dampingLikeTorque, 0, 0, 0) {
    this->includeSTT = false;
    this->includeSOT = true;
    this->dynamicSOT = false;
  }

  /**
   * The basic structure is a magnetic layer.
   * Its parameters are defined by the constructor and may be altered
   * by the drivers during the simulation time.
   * If you want STT, remember to set the reference vector for the polarisation
   * of the layer. Use `setReferenceLayer` function to do that.
   * @param id: identifiable name for a layer -- e.g. "bottom" or "free".
   * @param mag: initial magnetisation. Must be normalised (norm of 1). Used for
   * quicker convergence.
   * @param anis: anisotropy of the layer. A normalised vector
   * @param Ms: magnetisation saturation. Unit: Tesla [T].
   * @param thickness: thickness of the layer. Unit: meter [m].
   * @param cellSurface: surface of the layer, for volume calculation. Unit:
   * meter^2 [m^2].
   * @param demagTensor: demagnetisation tensor of the layer.
   * @param damping: often marked as alpha in the LLG equation. Damping of the
   * layer. Default 0.011. Dimensionless.
   * @param SlomczewskiSpacerLayerParameter: [STT] Slomczewski parameter.
   * Default 1.0. Dimensionless.
   * @param beta: [STT] beta parameter for the STT. Default 0.0. Dimensionless.
   * @param spinPolarisation: [STT] polarisation ratio while passing through
   * reference layer.
   */
  explicit Layer(const std::string &id, const CVector<T> &mag,
                 const CVector<T> &anis, T Ms, T thickness, T cellSurface,
                 const std::vector<CVector<T>> &demagTensor, T damping,
                 T SlonczewskiSpacerLayerParameter, T beta, T spinPolarisation)
      : Layer(id, mag, anis, Ms, thickness, cellSurface, demagTensor, damping,
              0, 0, SlonczewskiSpacerLayerParameter, beta, spinPolarisation) {
    this->includeSTT = true;
    this->includeSOT = false;
  }

  inline static Layer<T> LayerSTT(const std::string &id, const CVector<T> &mag,
                                  const CVector<T> &anis, T Ms, T thickness,
                                  T cellSurface,
                                  const std::vector<CVector<T>> &demagTensor,
                                  T damping, T SlonczewskiSpacerLayerParameter,
                                  T beta, T spinPolarisation) {
    return Layer<T>(id, mag, anis, Ms, thickness, cellSurface, demagTensor,
                    damping, SlonczewskiSpacerLayerParameter, beta,
                    spinPolarisation);
  }

  inline static Layer<T> LayerSOT(const std::string &id, const CVector<T> &mag,
                                  const CVector<T> &anis, T Ms, T thickness,
                                  T cellSurface,
                                  const std::vector<CVector<T>> &demagTensor,
                                  T damping, T fieldLikeTorque,
                                  T dampingLikeTorque) {
    return Layer<T>(id, mag, anis, Ms, thickness, cellSurface, demagTensor,
                    damping, fieldLikeTorque, dampingLikeTorque);
  }

  void setAdaptiveParams(const AdaptiveIntegrationParams<T> &params) {
    this->adaptiveParams = params;
  }

  /**
   * @brief Get the Id object
   *
   * @return const std::string
   */
  const std::string &getId() const { return id; }
  /**
   * @brief Set the Alternative STT formulation
   *
   * @param alternativeSTT: True if you want to use the alternative STT
   * formulation.
   */
  void setAlternativeSTT(bool alternativeSTT) {
    this->alternativeSTTSet = alternativeSTT;
  }
  void setKappa(T kappa) { this->kappa = kappa; }
  void setTopDipoleTensor(const std::vector<CVector<T>> &dipoleTensor) {
    this->dipoleTop = dipoleTensor;
  }

  void setBottomDipoleTensor(const std::vector<CVector<T>> &dipoleTensor) {
    this->dipoleBottom = dipoleTensor;
  }

  const bool hasTemperature() { return this->temperatureSet; }

  void setTemperatureDriver(const ScalarDriver<T> &driver) {
    this->temperatureDriver = driver;
    this->temperatureSet = true;
  }

  void setNonStochasticLangevinDriver(const ScalarDriver<T> &driver) {
    this->temperatureDriver = driver;
    // do not set the SDE flag here
    this->temperatureSet = false;
    this->nonStochasticTempSet = true;
  }

  void setOneFNoise(unsigned int sources, T bias, T scale) {
    this->ofn =
        std::shared_ptr<OneFNoise<T>>(new OneFNoise<T>(sources, bias, scale));
    this->pinkNoiseSet = true;
    // by default turn it on, but in the stochastic sims, we will have to turn
    // it off
    this->nonStochasticOneFSet = true;
  }

  void setAlphaNoise(T alpha, T std, T scale, Axis axis = Axis::all) {
    if ((alpha < 0) || (alpha > 2))
      throw std::runtime_error("alpha must be between 0 and 2");
    this->noiseParams.alphaNoise = alpha;
    this->noiseParams.stdNoise = std;
    this->noiseParams.scaleNoise = scale;
    this->noiseParams.axis = axis;
    this->pinkNoiseSet = true;
  }

  void createBufferedAlphaNoise(unsigned int bufferSize) {
    if (this->noiseParams.alphaNoise < 0)
      throw std::runtime_error(
          "alpha must be set before creating the noise!"
          " Use setAlphaNoise function to set the alpha parameter.");

    this->bfn = std::shared_ptr<VectorAlphaNoise<T>>(new VectorAlphaNoise<T>(
        bufferSize, this->noiseParams.alphaNoise, this->noiseParams.stdNoise,
        this->noiseParams.scaleNoise, this->noiseParams.axis));
  }

  void setCurrentDriver(const ScalarDriver<T> &driver) {
    this->currentDriver = driver;
  }

  void setTorqueParameters() {
    this->includeSOT = true;
    if (this->includeSTT)
      throw std::runtime_error(
          "includeSTT was on and now setting SOT interaction!");
    if (!this->dynamicSOT)
      throw std::runtime_error(
          "used a static SOT definition, now trying to set it dynamically!");
  }

  void setFieldLikeTorqueDriver(const ScalarDriver<T> &driver) {
    setTorqueParameters();
    this->fieldLikeTorqueDriver = driver;
  }

  void setDampingLikeTorqueDriver(const ScalarDriver<T> &driver) {
    setTorqueParameters();
    this->dampingLikeTorqueDriver = driver;
  }

  void setSecondaryFieldLikeTorqueDriver(const ScalarDriver<T> &driver) {
    setTorqueParameters();
    this->fieldLikeTorqueDriver2 = driver;
  }

  void setSecondaryDampingLikeTorqueDriver(const ScalarDriver<T> &driver) {
    setTorqueParameters();
    this->dampingLikeTorqueDriver2 = driver;
  }

  void setPrimaryTorqueDrivers(const ScalarDriver<T> &fieldLikeTorqueDriver,
                               const ScalarDriver<T> &dampingLikeTorqueDriver) {
    setTorqueParameters();
    this->fieldLikeTorqueDriver = fieldLikeTorqueDriver;
    this->dampingLikeTorqueDriver = dampingLikeTorqueDriver;
  }

  void
  setSecondaryTorqueDrivers(const ScalarDriver<T> &fieldLikeTorqueDriver,
                            const ScalarDriver<T> &dampingLikeTorqueDriver) {
    setTorqueParameters();
    this->fieldLikeTorqueDriver2 = fieldLikeTorqueDriver;
    this->dampingLikeTorqueDriver2 = dampingLikeTorqueDriver;
  }

  void setAnisotropyDriver(const ScalarDriver<T> &driver) {
    this->anisotropyDriver = driver;
  }

  void setSecondOrderAnisotropyDriver(const ScalarDriver<T> &driver) {
    this->secondOrderAnisotropyDriver = driver;
  }

  void setExternalFieldDriver(const AxialDriver<T> &driver) {
    this->externalFieldDriver = driver;
  }
  void setOerstedFieldDriver(const AxialDriver<T> &driver) {
    this->HoeDriver = driver;
  }

  void setMagnetisation(const CVector<T> &newMag) {
    if (newMag.length() == 0) {
      throw std::runtime_error(
          "Initial magnetisation was set to a zero vector!");
    }
    this->mag = newMag;
    this->mag.normalize();
  }

  void setIECDriverBottom(const ScalarDriver<T> &driver) {
    this->IECDriverBottom = driver;
  }

  void setIECDriverTop(const ScalarDriver<T> &driver) {
    this->IECDriverTop = driver;
  }

  void setQuadIECDriverTop(const ScalarDriver<T> &driver) {
    this->IECQuadDriverTop = driver;
  }

  void setQuadIECDriverBottom(const ScalarDriver<T> &driver) {
    this->IECQuadDriverBottom = driver;
  }

  void setIDMIDriverTop(const AxialDriver<T> &driver) {
    this->IDMIDriverTop = driver;
  }

  void setIDMIDriverBottom(const AxialDriver<T> &driver) {
    this->IDMIDriverBottom = driver;
  }

  void setHdmiDriver(const AxialDriver<T> &driver) {
    this->HdmiDriver = driver;
  }

  void setReservedInteractionField(const AxialDriver<T> &driver) {
    this->HreservedInteractionFieldDriver = driver;
  }

  /**
   * @brief Sets reference layer with a custom vector
   * Set reference layer parameter. This is for calculating the spin current
   * polarisation if `includeSTT` is true.
   * @param reference: CVector describing the reference layer.
   */
  void setReferenceLayer(const CVector<T> &reference) {
    this->referenceLayer = reference;
    this->referenceType = FIXED;
  }

  void setSecondaryReferenceLayer(const CVector<T> &reference) {
    this->secondaryReferenceLayer = reference;
    this->referenceType = FIXED;
  }

  /**
   * @brief Set reference layer with enum
   * Can be used to refer to other layers in stack as reference
   * for this layer.
   * @param reference: an enum: FIXED, TOP, BOTTOM, or CUSTOM
   */
  void setReferenceLayer(Reference reference) {
    if ((reference == FIXED) && (!this->referenceLayer.length())) {
      throw std::runtime_error("Cannot set fixed polarisation layer to 0!"
                               " Set reference to NONE to disable reference.");
    }
    this->referenceType = reference;
  }

  /**
   * @brief Get the Reference Layer object
   */
  CVector<T> getReferenceLayer() {
    // TODO: return other mags when the reference layer is not fixed.
    return this->referenceLayer;
  }

  CVector<T> getSecondaryReferenceLayer() {
    return this->secondaryReferenceLayer;
  }

  /**
   * @brief Get the Reference Layer Type object (enum type is returned)
   */
  Reference getReferenceType() { return this->referenceType; }

  inline const CVector<T>
  calculateHeff(T time, T timeStep, const CVector<T> &stepMag,
                const CVector<T> &bottom, const CVector<T> &top,
                const CVector<T> &Hfluctuation = CVector<T>()) {
    this->Hdipole =
        calculate_tensor_interaction(bottom, this->dipoleBottom, this->Ms) +
        calculate_tensor_interaction(top, this->dipoleTop, this->Ms);
    return calculateHeffDipoleInjection(time, timeStep, stepMag, bottom, top,
                                        this->Hdipole, Hfluctuation);
  }

  const CVector<T>
  calculateHeffDipoleInjection(T time, T timeStep, const CVector<T> &stepMag,
                               const CVector<T> &bottom, const CVector<T> &top,
                               const CVector<T> &dipole,
                               const CVector<T> &Hfluctuation) {
    this->Hext = calculateExternalField(time);
    this->Hoe = calculateHOeField(time);

    this->Hdemag =
        calculate_tensor_interaction(stepMag, this->demagTensor, this->Ms);
    this->HIEC = calculateIEC(time, stepMag, bottom, top);
    this->Hidmi = calculateIDMI(time, stepMag, bottom, top);
    this->HAnis = calculateAnisotropy(stepMag, time);
    this->Hdmi = calculateHdmiField(time);
    CVector<T> HreservedInteractionField =
        this->HreservedInteractionFieldDriver.getCurrentAxialDrivers(time);
    const CVector<T> HAnis2 = calculateSecondOrderAnisotropy(stepMag, time);
    const CVector<T> Heff = this->Hext     // external
                            + this->HAnis  // anistotropy
                            + HAnis2       // second order anisotropy
                            + this->HIEC   // IEC
                            + this->Hidmi  // IDMI
                            + this->Hoe    // Oersted field
                            + this->Hdmi   // regular DMI
                            + Hfluctuation // fluctuations
                            // demag -- negative contribution
                            - this->Hdemag
                            // dipole -- negative contribution
                            - dipole
                            // reserved interaction field
                            + HreservedInteractionField;
    return Heff;
  }

  inline CVector<T> calculateHOeField(const T &time) {
    this->Hoe_log = this->HoeDriver.getCurrentAxialDrivers(time);
    return this->Hoe_log;
  }

  inline CVector<T> calculateHdmiField(const T &time) {
    return this->HdmiDriver.getCurrentAxialDrivers(time);
  }

  inline CVector<T> calculateExternalField(const T &time) {
    this->H_log = this->externalFieldDriver.getCurrentAxialDrivers(time);
    return this->H_log;
  }

  inline CVector<T> calculateAnisotropy(const CVector<T> &stepMag, T &time) {
    this->K_log = this->anisotropyDriver.getCurrentScalarValue(time);
    const T nom = (2 * this->K_log) * c_dot<T>(this->anis, stepMag) / this->Ms;
    return this->anis * nom;
  }

  inline CVector<T> calculateSecondOrderAnisotropy(const CVector<T> &stepMag,
                                            T &time) {
    this->K2_log =
        this->secondOrderAnisotropyDriver.getCurrentScalarValue(time);
    const T dot = c_dot<T>(this->anis, stepMag);
    const T nom = (4 * this->K2_log) * dot * dot * dot / this->Ms;
    return this->anis * nom;
  }

  inline CVector<T> calculateIEC_(const T J, const T J2, const CVector<T> &stepMag,
                           const CVector<T> &coupledMag) {
    // below an alternative method for computing J -- it's here for reference
    // only. const T nom = J / (this->Ms * this->thickness); return (coupledMag
    // - stepMag) * nom; // alternative form return (coupledMag + coupledMag * 2
    // * J2 * c_dot(coupledMag, stepMag)) * nom;
    const T scale = (J + 2 * J2 * c_dot(coupledMag, stepMag)) / (this->Ms * this->thickness);
    return coupledMag * scale;
  }

  inline CVector<T> calculateIEC(T time, const CVector<T> &stepMag,
                          const CVector<T> &bottom, const CVector<T> &top) {
    this->Jbottom_log = this->IECDriverBottom.getCurrentScalarValue(time);
    this->Jtop_log = this->IECDriverTop.getCurrentScalarValue(time);

    this->J2bottom_log = this->IECQuadDriverBottom.getCurrentScalarValue(time);
    this->J2top_log = this->IECQuadDriverTop.getCurrentScalarValue(time);

    return calculateIEC_(this->Jbottom_log, this->J2bottom_log, stepMag,
                         bottom) +
           calculateIEC_(this->Jtop_log, this->J2top_log, stepMag, top);
  }

  inline CVector<T> calculateIDMI_(const CVector<T> &Dvector,
                            const CVector<T> &stepMag,
                            const CVector<T> &coupledMag) {
    // D * [(dm1/dm1x x m2) + (m1 x dm2/dm2x)]
    // dm1/dm1x x m2 = (0, -mz, my)
    // dm1/dm1y x m2 = (mz, 0, -mx)
    // dm1/dm1z x m2 = (-my, mx, 0)
    // E = D z * (m1 x m2) == D m1 (m2 x z)
    // dE/dm1 = D m2 x z
    const T scale = -1.0 / (this->Ms * this->thickness);
    return c_cross<T>(Dvector, coupledMag) * scale;
    // const CVector<T> dm1crossm2(
    //     c_dot(Dvector, CVector<T>(0, -coupledMag.z, coupledMag.y)),
    //     c_dot(Dvector, CVector<T>(coupledMag.z, 0, -coupledMag.x)),
    //     c_dot(Dvector, CVector<T>(-coupledMag.y, coupledMag.x, 0)));
    // return dm1crossm2 / (this->Ms * this->thickness);
  }

  inline CVector<T> calculateIDMI(T time, const CVector<T> &stepMag,
                           const CVector<T> &bottom, const CVector<T> &top) {
    return calculateIDMI_(this->IDMIDriverBottom.getCurrentAxialDrivers(time),
                          stepMag, bottom) +
           calculateIDMI_(this->IDMIDriverTop.getCurrentAxialDrivers(time),
                          stepMag, top);
  }

  /**
   * @brief Main solver function. It is solver-independent (all solvers use this
   * function). This function is called by the solver to calculate the next step
   * of the magnetisation. It computes implicitly, all torques, given the
   * current magnetisation and effective field.
   * @param time the time at which the solver is currently at.
   * @param m the current magnetisation (from the solver, may be a semi-step)
   * @param timeStep integration time
   * @param bottom magnetisation of the layer below
   * @param top magnetisation of the layer above
   * @param heff the effective field
   * @return const CVector<T> magnetisation after the step
   */
  const CVector<T> solveLLG(T time, const CVector<T> &m, T timeStep,
                            const CVector<T> &bottom, const CVector<T> &top,
                            const CVector<T> &heff) {
    const CVector<T> prod = c_cross<T>(m, heff);
    const CVector<T> prod2 = c_cross<T>(m, prod);
    const T convTerm = 1 / (1 + this->dampingSq); // LLGS -> LL form
    const CVector<T> dmdt = prod + prod2 * this->damping;
    CVector<T> reference;

    // decide what is to be the reference for (s)LLG-STT
    // dynamically substitute other active layers
    switch (this->referenceType) {
      // TODO: add the warning if reference layer is top/bottom and empty
    case FIXED:
      reference = this->referenceLayer;
      break;
    case TOP:
      reference = top;
      break;
    case BOTTOM:
      reference = bottom;
      break;
    default:
      break;
    }

    // extra terms
    if (this->includeSTT) {
      this->I_log = this->currentDriver.getCurrentScalarValue(time);
      // use standard STT formulation
      // see that literature reports Ms/MAGNETIC_PERMEABILITY
      // but then the units don't match, we use Ms [T] which works
      const T aJ =
          HBAR * this->I_log / (ELECTRON_CHARGE * this->Ms * this->thickness);
      // field like
      T eta = 0;
      if (this->alternativeSTTSet) {
        // this is simplified
        eta = (this->spinPolarisation) /
              (1 +
               this->SlonczewskiSpacerLayerParameter * c_dot<T>(m, reference));
      } else {
        // this is more complex model (classical STT)
        const T slonSq = this->SlonczewskiSpacerLayerParameterSq;
        eta = (this->spinPolarisation * slonSq) /
              (slonSq + 1 + (slonSq - 1) * c_dot<T>(m, reference));
      }
      const T sttTerm = GYRO * aJ * eta;
      const CVector<T> fieldLike = c_cross<T>(m, reference);
      // damping like
      const CVector<T> dampingLike = c_cross<T>(m, fieldLike);
      return (dmdt * -GYRO + dampingLike * -sttTerm * this->kappa +
              fieldLike * sttTerm * this->beta) *
             convTerm;
    } else if (this->includeSOT) {
      T Hdl = 0, Hfl = 0, Hdl2 = 0, Hfl2 = 0;

      // Get SOT field values - either from drivers or using current
      if (this->dynamicSOT) {
        Hdl = this->dampingLikeTorqueDriver.getCurrentScalarValue(time);
        Hfl = this->fieldLikeTorqueDriver.getCurrentScalarValue(time);
        Hdl2 = this->dampingLikeTorqueDriver2.getCurrentScalarValue(time);
        Hfl2 = this->fieldLikeTorqueDriver2.getCurrentScalarValue(time);
      } else {
        this->I_log = this->currentDriver.getCurrentScalarValue(time);
        Hdl = this->dampingLikeTorque * this->I_log;
        Hfl = this->fieldLikeTorque * this->I_log;
      }

      // Calculate field vectors
      this->Hfl_v = reference * (Hfl - this->damping * Hdl);
      this->Hdl_v = reference * (Hdl + this->damping * Hfl);
      const CVector<T> Hfl2_v =
          secondaryReferenceLayer * (Hfl2 - this->damping * Hdl2);
      const CVector<T> Hdl2_v =
          secondaryReferenceLayer * (Hdl2 + this->damping * Hfl2);

      // Calculate torques
      const CVector<T> cm_primary = c_cross<T>(m, reference);
      const CVector<T> ccm_primary = c_cross<T>(m, cm_primary);
      const CVector<T> cm_secondary = c_cross<T>(m, secondaryReferenceLayer);
      const CVector<T> ccm_secondary = c_cross<T>(m, cm_secondary);

      // Primary and secondary torque components
      const CVector<T> flTorque_primary =
          cm_primary * (Hfl - this->damping * Hdl);
      const CVector<T> dlTorque_primary =
          ccm_primary * (Hdl + this->damping * Hfl);
      const CVector<T> flTorque_secondary =
          cm_secondary * (Hfl2 - this->damping * Hdl2);
      const CVector<T> dlTorque_secondary =
          ccm_secondary * (Hdl2 + this->damping * Hfl2);

      return (dmdt + flTorque_primary + dlTorque_primary + flTorque_secondary +
              dlTorque_secondary) *
             -GYRO * convTerm;
    }

    return dmdt * -GYRO * convTerm;
  }

  /**
   * @brief Assumes the dW has the scale of sqrt(timeStep).
   *
   * @param currentMag
   * @param dW - stochastic vector already scaled properly
   * @return CVector<T>
   */
  inline CVector<T> stochasticTorque(const CVector<T> &currentMag,
                              const CVector<T> &dW) {

    const T convTerm = -GYRO / (1. + this->dampingSq);
    const CVector<T> thcross = c_cross(currentMag, dW);
    const CVector<T> thcross2 = c_cross(currentMag, thcross);
    return (thcross + thcross2 * this->damping) * convTerm;
  }

  const CVector<T> calculateLLGWithFieldTorqueDipoleInjection(
      T time, const CVector<T> &m, const CVector<T> &bottom,
      const CVector<T> &top, const CVector<T> &dipole, T timeStep,
      const CVector<T> &Hfluctuation = CVector<T>()) {
    // classic LLG first
    const CVector<T> heff = calculateHeffDipoleInjection(
        time, timeStep, m, bottom, top, dipole, Hfluctuation);
    return solveLLG(time, m, timeStep, bottom, top, heff);
  }

  /**
   * Compute the LLG time step. The efficient field vectors is calculated
   * implicitly here. Use the effective spin hall angles formulation for SOT
   * interaction.
   * @param time: current simulation time.
   * @param m: current RK45 magnetisation.
   * @param bottom: layer below the current layer (current layer's magnetisation
   * is m). For IEC interaction.
   * @param top: layer above the current layer (current layer's magnetisation is
   * m). For IEC interaction.
   * @param timeStep: RK45 integration step.
   */
  inline const CVector<T>
  calculateLLGWithFieldTorque(T time, const CVector<T> &m,
                              const CVector<T> &bottom, const CVector<T> &top,
                              T timeStep,
                              const CVector<T> &Hfluctuation = CVector<T>()) {
    // classic LLG first
    const CVector<T> heff =
        calculateHeff(time, timeStep, m, bottom, top, Hfluctuation);
    return solveLLG(time, m, timeStep, bottom, top, heff);
  }

  bool dormand_prince_step(T time, T &timeStep, const CVector<T> &bottom,
                           const CVector<T> &top) {
    CVector<T> m_t = this->mag;

    // Constants for Dormand-Prince method
    constexpr T c2 = 1.0 / 5.0, c3 = 3.0 / 10.0, c4 = 4.0 / 5.0, c5 = 8.0 / 9.0,
                c6 = 1.0, c7 = 1.0;

    // First stage - same as RK4
    const CVector<T> k1 =
        calculateLLGWithFieldTorque(time, m_t, bottom, top, timeStep) *
        timeStep;

    // Second stage
    const CVector<T> k2 =
        calculateLLGWithFieldTorque(time + c2 * timeStep, m_t + k1 * (c2),
                                    bottom, top, timeStep) *
        timeStep;

    // Third stage
    const CVector<T> k3 =
        calculateLLGWithFieldTorque(time + c3 * timeStep,
                                    m_t + k1 * (3.0 / 40.0) + k2 * (9.0 / 40.0),
                                    bottom, top, timeStep) *
        timeStep;

    // Fourth stage
    const CVector<T> k4 =
        calculateLLGWithFieldTorque(time + c4 * timeStep,
                                    m_t + k1 * (44.0 / 45.0) +
                                        k2 * (-56.0 / 15.0) + k3 * (32.0 / 9.0),
                                    bottom, top, timeStep) *
        timeStep;

    // Fifth stage
    const CVector<T> k5 =
        calculateLLGWithFieldTorque(
            time + c5 * timeStep,
            m_t + k1 * (19372.0 / 6561.0) + k2 * (-25360.0 / 2187.0) +
                k3 * (64448.0 / 6561.0) + k4 * (-212.0 / 729.0),
            bottom, top, timeStep) *
        timeStep;

    // Sixth stage
    const CVector<T> k6 =
        calculateLLGWithFieldTorque(
            time + c6 * timeStep,
            m_t + k1 * (9017.0 / 3168.0) + k2 * (-355.0 / 33.0) +
                k3 * (46732.0 / 5247.0) + k4 * (49.0 / 176.0) +
                k5 * (-5103.0 / 18656.0),
            bottom, top, timeStep) *
        timeStep;

    // Seventh stage (k7) - will be used as k1 for next step (FSAL property)
    const CVector<T> k7 = calculateLLGWithFieldTorque(
                              time + c7 * timeStep,
                              m_t + k1 * (35.0 / 384.0) +
                                  k3 * (500.0 / 1113.0) + k4 * (125.0 / 192.0) +
                                  k5 * (-2187.0 / 6784.0) + k6 * (11.0 / 84.0),
                              bottom, top, timeStep) *
                          timeStep;

    // 5th order solution
    CVector<T> m_t5 = m_t + k1 * (35.0 / 384.0) + k3 * (500.0 / 1113.0) +
                      k4 * (125.0 / 192.0) + k5 * (-2187.0 / 6784.0) +
                      k6 * (11.0 / 84.0);

    // 4th order solution
    CVector<T> m_t4 = m_t + k1 * (5179.0 / 57600.0) + k3 * (7571.0 / 16695.0) +
                      k4 * (393.0 / 640.0) + k5 * (-92097.0 / 339200.0) +
                      k6 * (187.0 / 2100.0) + k7 * (1.0 / 40.0);

    // Error estimation
    CVector<T> error = m_t5 - m_t4;
    T error_norm = error.length();

    // Calculate tolerance based on absolute and relative tolerances
    T tol = adaptiveParams.abs_tol + adaptiveParams.rel_tol * m_t.length();
    T error_ratio = error_norm / tol;

    // Prevent division by zero or other numerical issues
    if (tol < 1e-15 || isnan(error_ratio) || isinf(error_ratio)) {
      error_ratio = 10.0; // Force a smaller timestep but avoid NaN
    }

    // Step size control
    T factor;
    if (adaptiveParams.use_pid_control) {
      // PID controller for step size
      // TODO: Test it a bit more
      T e_n = log(error_ratio);
      adaptiveParams.integral_error += e_n;
      factor = exp(adaptiveParams.kp * e_n +
                   adaptiveParams.ki * adaptiveParams.integral_error +
                   adaptiveParams.kd * (e_n - adaptiveParams.prev_error_ratio));
      adaptiveParams.prev_error_ratio = e_n;
    } else {
      // Standard controller (error-based)
      factor = adaptiveParams.safety_factor * pow(1.0 / error_ratio, 0.2);
    }

    // Check for numerical errors in factor calculation
    if (isnan(factor) || isinf(factor)) {
      factor = adaptiveParams.min_factor; // Default to reducing timestep
    }

    // Limit the factor to avoid too large/small steps
    factor = std::min(factor, adaptiveParams.max_factor);
    factor = std::max(factor, adaptiveParams.min_factor);

    // Calculate new step size
    T new_timestep = timeStep * factor;

    // Ensure new timestep is valid
    if (isnan(new_timestep) || isinf(new_timestep) || new_timestep <= 0) {
      new_timestep = timeStep * adaptiveParams.min_factor;
    }

    // Accept or reject the step
    if (error_ratio <= 1.0) {
      // Accept step - update magnetization (using 5th order solution)
      m_t5.normalize();
      this->mag = m_t5;

      if (isnan(this->mag.x)) {
        throw std::runtime_error("NAN magnetisation");
      }

      // Update the timeStep for next iteration
      timeStep = new_timestep;
      return true; // Step was accepted
    } else {
      // Reject step - don't update magnetization, just reduce the step size
      timeStep = new_timestep;
      return false; // Step was rejected
    }
  }

  /**
   * @brief RK4 step of the LLG equation.
   * Compute the LLG time step. The efficient field vectors is calculated
   * implicitly here. Use the effective spin hall angles formulation for SOT
   * interaction.
   * @param time: current simulation time.
   * @param m: current RK45 magnetisation.
   * @param bottom: layer below the current layer (current layer's magnetisation
   * is m). For IEC interaction.
   * @param top: layer above the current layer (current layer's magnetisation is
   * m). For IEC interaction.
   * @param timeStep: RK45 integration step.
   */
  bool rk4_step(T time, T &timeStep, const CVector<T> &bottom,
                const CVector<T> &top) {
    CVector<T> m_t = this->mag;
    const CVector<T> k1 =
        calculateLLGWithFieldTorque(time, m_t, bottom, top, timeStep) *
        timeStep;
    const CVector<T> k2 =
        calculateLLGWithFieldTorque(time + 0.5 * timeStep, m_t + k1 * 0.5,
                                    bottom, top, timeStep) *
        timeStep;
    const CVector<T> k3 =
        calculateLLGWithFieldTorque(time + 0.5 * timeStep, m_t + k2 * 0.5,
                                    bottom, top, timeStep) *
        timeStep;
    const CVector<T> k4 = calculateLLGWithFieldTorque(time + timeStep, m_t + k3,
                                                      bottom, top, timeStep) *
                          timeStep;
    m_t = m_t + (k1 + (k2 * 2.0) + (k3 * 2.0) + k4) / 6.0;
    m_t.normalize();
    this->mag = m_t;
    if (isnan(this->mag.x)) {
      throw std::runtime_error("NAN magnetisation");
    }
    return true;
  }

  /**
   * @brief RK4 step of the LLG equation if dipole injection is present.
   * Compute the LLG time step. The efficient field vectors is calculated
   * implicitly here. Use the effective spin hall angles formulation for SOT
   * interaction.
   * @param time: current simulation time.
   * @param m: current RK45 magnetisation.
   * @param bottom: layer below the current layer (current layer's magnetisation
   * is m). For IEC interaction.
   * @param top: layer above the current layer (current layer's magnetisation is
   * m). For IEC interaction.
   * @param timeStep: RK45 integration step.
   */
  void rk4_stepDipoleInjection(T time, T &timeStep, const CVector<T> &bottom,
                               const CVector<T> &top,
                               const CVector<T> &dipole) {
    CVector<T> m_t = this->mag;
    const CVector<T> k1 = calculateLLGWithFieldTorqueDipoleInjection(
                              time, m_t, bottom, top, dipole, timeStep) *
                          timeStep;
    const CVector<T> k2 = calculateLLGWithFieldTorqueDipoleInjection(
                              time + 0.5 * timeStep, m_t + k1 * 0.5, bottom,
                              top, dipole, timeStep) *
                          timeStep;
    const CVector<T> k3 = calculateLLGWithFieldTorqueDipoleInjection(
                              time + 0.5 * timeStep, m_t + k2 * 0.5, bottom,
                              top, dipole, timeStep) *
                          timeStep;
    const CVector<T> k4 =
        calculateLLGWithFieldTorqueDipoleInjection(
            time + timeStep, m_t + k3, bottom, top, dipole, timeStep) *
        timeStep;
    m_t = m_t + (k1 + (k2 * 2.0) + (k3 * 2.0) + k4) / 6.0;
    m_t.normalize();
    this->mag = m_t;
  }

  inline CVector<T> stochastic_llg(const CVector<T> &cm, T time, T timeStep,
                            const CVector<T> &bottom, const CVector<T> &top,
                            const CVector<T> &dW, const CVector<T> &dW2,
                            const T &HoneF) {
    // compute the Langevin fluctuations -- this is the sigma
    const T convTerm = -GYRO / (1 + this->dampingSq);
    const T Hthermal_temp =
        this->getLangevinStochasticStandardDeviation(time, timeStep);
    const CVector<T> thcross = c_cross(cm, dW);
    const CVector<T> thcross2 = c_cross(cm, thcross);
    const T scalingTh = Hthermal_temp * convTerm;

    // compute 1/f noise term
    const CVector<T> onefcross = c_cross(cm, dW2);
    const CVector<T> onefcross2 = c_cross(cm, onefcross);
    const T scalingOneF = HoneF * convTerm;

    return (thcross + thcross2 * this->damping) * scalingTh +
           (onefcross + onefcross2 * this->damping) * scalingOneF;
  }

  inline const T getStochasticOneFNoise(T time) {
    if (!this->pinkNoiseSet)
      return 0;
    else if (this->noiseParams.scaleNoise != 0) {
      // use buffered noise if available
      return this->bfn->tick();
    }
    return this->ofn->tick();
  }

  inline T getLangevinStochasticStandardDeviation(T time, T timeStep) {
    if (this->cellVolume == 0.0)
      throw std::runtime_error(
          "Cell surface cannot be 0 during temp. calculations!");
    const T currentTemp = this->temperatureDriver.getCurrentScalarValue(time);
    const T mainFactor = (2 * this->damping * BOLTZMANN_CONST * currentTemp) /
                         (this->Ms * this->cellVolume * GYRO);
    return sqrt(mainFactor);
  }

  inline CVector<T> getStochasticLangevinVector(const T &time, const T &timeStep) {
    if (!this->temperatureSet)
      return CVector<T>();
    const T Hthermal_temp =
        this->getLangevinStochasticStandardDeviation(time, timeStep);
    return CVector<T>(this->distribution) * Hthermal_temp;
  }

  inline CVector<T> getOneFVector() {
    if (this->noiseParams.scaleNoise != 0) {
      // use buffered noise if available
      return this->bfn->tickVector();
    }
    return CVector<T>();
  }
};

template <typename T> class Junction {
  friend class Layer<T>;
  const std::vector<std::string> vectorNames = {"x", "y", "z"};

public:
  enum MRmode { NONE = 0, CLASSIC = 1, STRIP = 2 };

  MRmode MR_mode;
  std::vector<Layer<T>> layers;
  T Rp = 0.0, Rap = 0.0;

  std::vector<T> Rx0, Ry0, AMR_X, AMR_Y, SMR_X, SMR_Y, AHE;
  std::unordered_map<std::string, std::vector<T>> log;

  unsigned int logLength = 0;
  unsigned int layerNo;
  std::string Rtag = "R";

  Junction() {}

  /**
   * @brief Create a plain junction.
   * No magnetoresistance is calculated.
   * @param layersToSet: layers that compose the junction
   */
  explicit Junction(std::vector<Layer<T>> layersToSet) 
      : layers(std::move(layersToSet)), MR_mode(NONE), layerNo(layers.size()) {
    if (this->layerNo == 0) {
      throw std::invalid_argument("Passed a zero length Layer vector!");
    }
    // verify that all layers have unique ids
    std::unordered_set<std::string> _ids;
    for (const auto &layer : this->layers) {
      if (_ids.find(layer.id) != _ids.end()) {
        throw std::invalid_argument("Layers must have unique ids!");
      }
      _ids.insert(layer.id);
    }
  }
  explicit Junction(std::vector<Layer<T>> layersToSet, T Rp, T Rap)
      : Junction(std::move(layersToSet)) {
    if (this->layerNo == 1) {
      // we need to check if this layer has a reference layer.
      if (!this->layers[0].referenceLayer.length()) {
        throw std::invalid_argument("MTJ with a single layer must have"
                                    " a pinning (referenceLayer) set!");
      }
    }
    if (this->layerNo > 2) {
      throw std::invalid_argument(
          "This constructor supports only bilayers!"
          " Choose the other one with the strip resistance!");
    }
    this->Rp = Rp;
    this->Rap = Rap;
    this->MR_mode = CLASSIC;
    // A string representing the tag for the junction's resistance value.
    if (this->layerNo == 2)
      this->Rtag = "R_" + this->layers[0].id + "_" + this->layers[1].id;
  }

  /**
   * Creates a junction with a STRIP magnetoresistance.
   * Each of the Rx0, Ry, AMR, AMR and SMR is list matching the
   * length of the layers passed (they directly correspond to each layer).
   * Calculates the magnetoresistance as per: __see reference__:
   * Spin Hall magnetoresistance in metallic bilayers by Kim, J. et al.
   * @param Rx0
   * @param Ry0
   * @param AMR_X
   * @param AMR_Y
   * @param SMR_X
   * @param SMR_Y
   * @param AHE
   */
  explicit Junction(std::vector<Layer<T>> layersToSet,
                    std::vector<T> Rx0, std::vector<T> Ry0,
                    std::vector<T> AMR_X, std::vector<T> AMR_Y,
                    std::vector<T> SMR_X, std::vector<T> SMR_Y,
                    std::vector<T> AHE)
      : layers(std::move(layersToSet)), 
        Rx0(std::move(Rx0)), Ry0(std::move(Ry0)), AMR_X(std::move(AMR_X)),
        AMR_Y(std::move(AMR_Y)), SMR_X(std::move(SMR_X)),
        SMR_Y(std::move(SMR_Y)), AHE(std::move(AHE))

  {
    this->layerNo = this->layers.size();
    if (this->layerNo == 0) {
      throw std::invalid_argument("Passed a zero length Layer vector!");
    }
    if ((this->layerNo != (unsigned int)this->Rx0.size()) ||
        (this->layerNo != (unsigned int)this->Ry0.size()) ||
        (this->layerNo != (unsigned int)this->AMR_X.size()) ||
        (this->layerNo != (unsigned int)this->AMR_Y.size()) ||
        (this->layerNo != (unsigned int)this->AHE.size()) ||
        (this->layerNo != (unsigned int)this->SMR_X.size()) ||
        (this->layerNo != (unsigned int)this->SMR_Y.size())) {
      throw std::invalid_argument(
          "Layers and Rx0, Ry, AMR, AMR and SMR must be of the same size!");
    }
    // this->fileSave = std::move(filename);
    this->MR_mode = STRIP;
  }

  /**
   * @brief Get Ids of the layers in the junction.
   * @return vector of layer ids.
   */
  std::vector<std::string> getLayerIds() const {
    std::vector<std::string> ids;
    ids.reserve(this->layers.size());
    std::transform(this->layers.begin(), this->layers.end(),
                   std::back_inserter(ids),
                   [](const Layer<T> &layer) { return layer.id; });
    return ids;
  }

  /**
   * Clears the simulation log.
   **/
  void clearLog() {
    this->log.clear();
    this->logLength = 0;
  }

  std::unordered_map<std::string, std::vector<T>> &getLog() {
    return this->log;
  }

  typedef void (Layer<T>::*scalarDriverSetter)(const ScalarDriver<T> &driver);
  typedef void (Layer<T>::*axialDriverSetter)(const AxialDriver<T> &driver);
  void scalarlayerSetter(const std::string &layerID, scalarDriverSetter functor,
                         ScalarDriver<T> driver) {
    bool found = false;
    for (auto &l : this->layers) {
      if (l.id == layerID || layerID == "all") {
        (l.*functor)(driver);
        found = true;
      }
    }
    if (!found) {
      throw std::runtime_error(
          "Failed to find a layer with a given id: " + layerID + "!");
    }
  }

  void axiallayerSetter(const std::string &layerID, axialDriverSetter functor,
                        AxialDriver<T> driver) {
    bool found = false;
    for (auto &l : this->layers) {
      if (l.id == layerID || layerID == "all") {
        (l.*functor)(driver);
        found = true;
      }
    }
    if (!found) {
      throw std::runtime_error(
          "Failed to find a layer with a given id: " + layerID + "!");
    }
  }

  /**
   * Set coupling between two layers.
   * The names of the params are only for convention. The coupling will be set
   * between bottomLayer or topLayer, order is irrelevant.
   * @param bottomLayer: the first layer id
   * @param topLayer: the second layer id
   */
  void setCouplingDriver(
      const std::string &bottomLayer, const std::string &topLayer,
      const ScalarDriver<T> &driver,
      void (Layer<T>::*setDriverFuncTop)(const ScalarDriver<T> &),
      void (Layer<T>::*setDriverFuncBottom)(const ScalarDriver<T> &)) {
    bool found = false;
    for (unsigned int i = 0; i < this->layerNo - 1; i++) {
      // check if the layer above is actually top layer the user specified
      if ((this->layers[i].id == bottomLayer) &&
          (this->layers[i + 1].id == topLayer)) {
        (this->layers[i].*setDriverFuncTop)(driver);
        (this->layers[i + 1].*setDriverFuncBottom)(driver);
        found = true;
        break;
      } else if ((this->layers[i].id == topLayer) &&
                 (this->layers[i + 1].id == bottomLayer)) {
        (this->layers[i].*setDriverFuncTop)(driver);
        (this->layers[i + 1].*setDriverFuncBottom)(driver);
        found = true;
        break;
      }
    }
    if (!found) {
      throw std::runtime_error(
          "Failed to match the layer order or find layer ids: " + bottomLayer +
          " and " + topLayer + "!");
    }
  }

  /**
   * Set coupling between two layers with an AxialDriver
   * The names of the params are only for convention. The coupling will be set
   * between bottomLayer or topLayer, order is irrelevant.
   * @param bottomLayer: the first layer id
   * @param topLayer: the second layer id
   */
  void setCouplingDriverAxial(
      const std::string &bottomLayer, const std::string &topLayer,
      const AxialDriver<T> &driver,
      void (Layer<T>::*setDriverFuncTop)(const AxialDriver<T> &),
      void (Layer<T>::*setDriverFuncBottom)(const AxialDriver<T> &)) {
    bool found = false;
    for (unsigned int i = 0; i < this->layerNo - 1; i++) {
      // check if the layer above is actually top layer the user specified
      if ((this->layers[i].id == bottomLayer) &&
          (this->layers[i + 1].id == topLayer)) {
        (this->layers[i].*setDriverFuncTop)(driver);
        (this->layers[i + 1].*setDriverFuncBottom)(driver);
        found = true;
        break;
      } else if ((this->layers[i].id == topLayer) &&
                 (this->layers[i + 1].id == bottomLayer)) {
        (this->layers[i].*setDriverFuncTop)(driver);
        (this->layers[i + 1].*setDriverFuncBottom)(driver);
        found = true;
        break;
      }
    }
    if (!found) {
      throw std::runtime_error(
          "Failed to match the layer order or find layer ids: " + bottomLayer +
          " and " + topLayer + "!");
    }
  }

  void setLayerTemperatureDriver(const std::string &layerID,
                                 const ScalarDriver<T> &driver) {
    scalarlayerSetter(layerID, &Layer<T>::setTemperatureDriver, driver);
  }
  void setLayerNonStochasticLangevinDriver(const std::string &layerID,
                                           const ScalarDriver<T> &driver) {
    scalarlayerSetter(layerID, &Layer<T>::setNonStochasticLangevinDriver,
                      driver);
  }
  void setLayerAnisotropyDriver(const std::string &layerID,
                                const ScalarDriver<T> &driver) {
    scalarlayerSetter(layerID, &Layer<T>::setAnisotropyDriver, driver);
  }
  void setLayerSecondOrderAnisotropyDriver(const std::string &layerID,
                                           const ScalarDriver<T> &driver) {
    scalarlayerSetter(layerID, &Layer<T>::setSecondOrderAnisotropyDriver,
                      driver);
  }
  void setLayerExternalFieldDriver(const std::string &layerID,
                                   const AxialDriver<T> &driver) {
    axiallayerSetter(layerID, &Layer<T>::setExternalFieldDriver, driver);
  }
  void setLayerOerstedFieldDriver(const std::string &layerID,
                                  const AxialDriver<T> &driver) {
    axiallayerSetter(layerID, &Layer<T>::setOerstedFieldDriver, driver);
  }
  void setLayerCurrentDriver(const std::string &layerID,
                             const ScalarDriver<T> &driver) {
    scalarlayerSetter(layerID, &Layer<T>::setCurrentDriver, driver);
  }
  void setLayerDampingLikeTorqueDriver(const std::string &layerID,
                                       const ScalarDriver<T> &driver) {
    scalarlayerSetter(layerID, &Layer<T>::setDampingLikeTorqueDriver, driver);
  }
  void setLayerFieldLikeTorqueDriver(const std::string &layerID,
                                     const ScalarDriver<T> &driver) {
    scalarlayerSetter(layerID, &Layer<T>::setFieldLikeTorqueDriver, driver);
  }

  void setLayerSecondaryFieldLikeTorqueDriver(const std::string &layerID,
                                              const ScalarDriver<T> &driver) {
    scalarlayerSetter(layerID, &Layer<T>::setSecondaryFieldLikeTorqueDriver,
                      driver);
  }

  void setLayerSecondaryDampingLikeTorqueDriver(const std::string &layerID,
                                                const ScalarDriver<T> &driver) {
    scalarlayerSetter(layerID, &Layer<T>::setSecondaryDampingLikeTorqueDriver,
                      driver);
  }

  void
  setLayerPrimaryTorqueDrivers(const std::string &layerID,
                               const ScalarDriver<T> &fieldLikeTorqueDriver,
                               const ScalarDriver<T> &dampingLikeTorqueDriver) {
    scalarlayerSetter(layerID, &Layer<T>::setFieldLikeTorqueDriver,
                      fieldLikeTorqueDriver);
    scalarlayerSetter(layerID, &Layer<T>::setDampingLikeTorqueDriver,
                      dampingLikeTorqueDriver);
  }

  void setLayerSecondaryTorqueDrivers(
      const std::string &layerID, const ScalarDriver<T> &fieldLikeTorqueDriver,
      const ScalarDriver<T> &dampingLikeTorqueDriver) {
    scalarlayerSetter(layerID, &Layer<T>::setSecondaryFieldLikeTorqueDriver,
                      fieldLikeTorqueDriver);
    scalarlayerSetter(layerID, &Layer<T>::setSecondaryDampingLikeTorqueDriver,
                      dampingLikeTorqueDriver);
  }

  void setLayerReservedInteractionField(const std::string &layerID,
                                        const AxialDriver<T> &driver) {
    axiallayerSetter(layerID, &Layer<T>::setReservedInteractionField, driver);
  }

  void setLayerHdmiDriver(const std::string &layerID,
                          const AxialDriver<T> &driver) {
    axiallayerSetter(layerID, &Layer<T>::setHdmiDriver, driver);
  }

  void setLayerAlternativeSTT(const std::string &layerID,
                              const bool alternative) {
    if (layerID == "all") {
      for (auto &l : this->layers) {
        l.setAlternativeSTT(alternative);
      }
    } else
      getLayer(layerID).setAlternativeSTT(alternative);
  }

  void setLayerOneFNoise(const std::string &layerID, unsigned int sources,
                         T bias, T scale) {

    if (layerID == "all") {
      for (auto &l : this->layers) {
        l.setOneFNoise(sources, bias, scale);
      }
    } else
      getLayer(layerID).setOneFNoise(sources, bias, scale);
  }

  /**
   * Set IDMI interaction between two layers.
   * The names of the params are only for convention. The IDMI will be set
   * between bottomLayer or topLayer, order is irrelevant.
   * See Arregi et al, Nat. Comm. 2022: Large interlayer Dzyaloshinskii-Moriya
   * interactions across Ag-layers
   * @param bottomLayer: the first layer id
   * @param topLayer: the second layer id
   */
  void setIDMIDriver(const std::string &bottomLayer,
                     const std::string &topLayer,
                     const AxialDriver<T> &driver) {
    setCouplingDriverAxial(bottomLayer, topLayer, driver,
                           &Layer<T>::setIDMIDriverTop,
                           &Layer<T>::setIDMIDriverBottom);
  }

  /**
   * Set biquadratic IEC interaction between two layers.
   * The names of the params are only for convention. The IEC will be set
   * between bottomLayer or topLayer, order is irrelevant.
   * @param bottomLayer: the first layer id
   * @param topLayer: the second layer id
   */
  void setQuadIECDriver(const std::string &bottomLayer,
                        const std::string &topLayer,
                        const ScalarDriver<T> &driver) {
    setCouplingDriver(bottomLayer, topLayer, driver,
                      &Layer<T>::setQuadIECDriverTop,
                      &Layer<T>::setQuadIECDriverBottom);
  }

  /**
   * Set blilinear IEC interaction between two layers.
   * The names of the params are only for convention. The IEC will be set
   * between bottomLayer or topLayer, order is irrelevant.
   * @param bottomLayer: the first layer id
   * @param topLayer: the second layer id
   */
  void setIECDriver(const std::string &bottomLayer, const std::string &topLayer,
                    const ScalarDriver<T> &driver) {
    setCouplingDriver(bottomLayer, topLayer, driver, &Layer<T>::setIECDriverTop,
                      &Layer<T>::setIECDriverBottom);
  }

  void setLayerMagnetisation(const std::string &layerID, CVector<T> &mag) {
    bool found = false;
    for (auto &l : this->layers) {
      if (l.id == layerID || layerID == "all") {
        l.setMagnetisation(mag);
        found = true;
      }
    }
    if (!found) {
      throw std::runtime_error(
          "Failed to find a layer with a given id: " + layerID + "!");
    }
  }

  CVector<T> getLayerMagnetisation(const std::string &layerID) {
    return getLayer(layerID).mag;
  }

  Reference getLayerReferenceType(const std::string &layerID) {
    return getLayer(layerID).referenceType;
  }

  void setLayerReferenceLayer(const std::string &layerID,
                              const CVector<T> &referenceLayer) {
    if (layerID == "all") {
      for (auto &l : this->layers) {
        l.setReferenceLayer(referenceLayer);
      }
    } else
      getLayer(layerID).setReferenceLayer(referenceLayer);
  }

  void setLayerReferenceType(const std::string &layerID,
                             Reference referenceType) {
    if (layerID == "all") {
      for (auto &l : this->layers) {
        l.setReferenceLayer(referenceType);
      }
    } else
      getLayer(layerID).setReferenceLayer(referenceType);
  }

  Layer<T> &getLayer(const std::string &layerID) {
    const auto res = std::find_if(
        this->layers.begin(), this->layers.end(),
        [&layerID](const auto &l) -> bool { return (l.id == layerID); });
    if (res != this->layers.end()) {
      return *res;
    }
    throw std::runtime_error("Failed to find a layer with a given id " +
                             layerID + "!");
  }

  /**
   * @brief Log computed layer parameters.
   * This function logs all the necessayr parameters of the layers.
   * @param t: current time
   * @param timeStep: timeStep of the simulation (unsued for now)
   * @param calculateEnergies: if true, also include fields for energy
   * computation.
   */
  void logLayerParams(T &t, T timeStep, bool calculateEnergies = false) {
    for (const auto &layer : this->layers) {
      const std::string lId = layer.id;

      if (calculateEnergies) {
        // TODO: avoid recomputation at a cost of a slight error
        // recompute the current Heff to avoid shadow persistence of the layer
        // parameters const CVector<T> heff = calculateHeff(t, timeStep,
        // layer.m, layer.bottom, layer.top);
        this->log[lId + "_K"].emplace_back(layer.K_log);
        this->log[lId + "_K2"].emplace_back(layer.K2_log);
        this->log[lId + "_Jbottom"].emplace_back(layer.Jbottom_log);
        this->log[lId + "_Jtop"].emplace_back(layer.Jtop_log);
        this->log[lId + "_I"].emplace_back(layer.I_log);
        for (int i = 0; i < 3; i++) {
          this->log[lId + "_Hext" + vectorNames[i]].emplace_back(layer.Hext[i]);
          this->log[lId + "_Hiec" + vectorNames[i]].emplace_back(layer.HIEC[i]);
          this->log[lId + "_Hanis" + vectorNames[i]].emplace_back(
              layer.HAnis[i]);

          this->log[lId + "_Hdemag" + vectorNames[i]].emplace_back(
              layer.Hdemag[i]);
          this->log[lId + "_Hth" + vectorNames[i]].emplace_back(
              layer.Hfluctuation[i]);
          if (layer.includeSOT) {
            this->log[lId + "_Hfl" + vectorNames[i]].emplace_back(
                layer.Hfl_v[i]);
            this->log[lId + "_Hdl" + vectorNames[i]].emplace_back(
                layer.Hdl_v[i]);
          }
        }
        if (layer.includeSTT | layer.includeSOT)
          this->log[lId + "_I"].emplace_back(layer.I_log);
      }
      // always save magnetisation
      for (int i = 0; i < 3; i++) {
        this->log[lId + "_m" + vectorNames[i]].emplace_back(layer.mag[i]);
      }
    }
    if (this->MR_mode == CLASSIC && this->layerNo == 1) {
      this->log["R"].emplace_back(calculateMagnetoresistance(
          c_dot<T>(layers[0].mag, layers[0].referenceLayer)));
    } else if (MR_mode == CLASSIC && this->layerNo > 1) {
      const auto magnetoresistance = calculateMagnetoresistance(
          c_dot<T>(this->layers[0].mag, this->layers[1].mag));
      this->log[this->Rtag].emplace_back(magnetoresistance);
    } else if (MR_mode == STRIP) {
      const auto magnetoresistance =
          stripMagnetoResistance(this->Rx0, this->Ry0, this->AMR_X, this->SMR_X,
                                 this->AMR_Y, this->SMR_Y, this->AHE);
      this->log["Rx"].emplace_back(magnetoresistance[0]);
      this->log["Ry"].emplace_back(magnetoresistance[1]);
      this->log["Rz"].emplace_back(magnetoresistance[2]);
    }
    this->log["time"].emplace_back(t);
    this->logLength++;
  }

  void saveLogs(const std::string &filename) {
    if (filename == "") {
      // if there's an empty fn, don't save
      throw std::runtime_error("The filename may not be empty!");
    }
    std::ofstream logFile;
    logFile.open(filename);
    for (const auto &keyPair : this->log) {
      logFile << keyPair.first << ";";
    }
    logFile << "\n";
    for (unsigned int i = 0; i < logLength; i++) {
      for (const auto &keyPair : this->log) {
        logFile << keyPair.second[i] << ";";
      }
      logFile << "\n";
    }
    logFile.close();
  }

  /**
   * @brief Run Euler-Heun or RK4 method for a single layer.
   *
   * The Euler-Heun method should only be used
   * for stochastic simulations where the temperature
   * driver is set.
   * @param functor: solver function.
   * @param t: current time
   * @param timeStep: integration step
   */
  void runSingleLayerSolver(SolverFn<T> &functor, T &t, T &timeStep,
                            bool &step_accepted) {
    const CVector<T> dummy(0, 0, 0);
    step_accepted = (layers[0].*functor)(t, timeStep, dummy, dummy);
  }

  /**
   * @brief Select a solver based on the setup.
   *
   * Multilayer layer solver iteration.
   * @param functor: solver function.
   * @param t: current time
   * @param timeStep: integration step
   * */
  void runMultiLayerSolver(SolverFn<T> &functor, T &t, T &timeStep,
                           bool &step_accepted) {
    // Run solver for each layer and check if all steps were accepted
    step_accepted = true;
    std::vector<CVector<T>> magCopies;
    magCopies.reserve(this->layerNo + 2);
    magCopies.emplace_back(); // First layer gets 0 vector coupled
    // the first and the last layer get 0 vector coupled
    for (unsigned int i = 0; i < this->layerNo; i++)
      magCopies.emplace_back(this->layers[i].mag);
    magCopies.emplace_back(); // Last layer gets 0 vector coupled

    for (unsigned int i = 0; i < layerNo; i++) {
      // If any layer rejects the step, the whole step is rejected
      if (!(layers[i].*functor)(t, timeStep, magCopies[i], magCopies[i + 2])) {
        step_accepted = false;
      }
    }

    // If any layer rejected, we need the smallest timestep among all layers
    if (!step_accepted) {
      T min_timestep = timeStep;
      for (unsigned int i = 0; i < layerNo; i++) {
        // Assuming each layer has its own timeStep that was updated
        min_timestep = std::min(min_timestep, layers[i].hopt);
      }
      timeStep = min_timestep;
    }
  }

  void eulerHeunSolverStep(SolverFn<T> &functor, T &t, T &timeStep,
                           bool &step_accepted) {
    /*
        Euler Heun method (stochastic heun)

        y_np = y + g(y,t,dW)*dt
        g_sp = g(y_np,t+1,dW)
        y(t+1) = y + dt*f(y,t) + .5*(g(y,t,dW)+g_sp)*sqrt(dt)

        with f being the non-stochastic part and g the stochastic part
    */
    // draw the noise for each layer, dW
    std::vector<CVector<T>> mPrime;
    mPrime.reserve(this->layerNo);
    for (unsigned int i = 0; i < this->layerNo; i++) {
      // todo: after you're done, double check the thermal magnitude and dt
      // scaling there
      const CVector<T> dW =
          this->layers[i].getStochasticLangevinVector(t, timeStep) +
          this->layers[i].getOneFVector();
      const CVector<T> bottom =
          (i == 0) ? CVector<T>() : this->layers[i - 1].mag;
      const CVector<T> top =
          (i == this->layerNo - 1) ? CVector<T>() : this->layers[i + 1].mag;

      const CVector<T> fnApprox = this->layers[i].calculateLLGWithFieldTorque(
          t, this->layers[i].mag, bottom, top, timeStep);
      const CVector<T> gnApprox =
          this->layers[i].stochasticTorque(this->layers[i].mag, dW);

      // theoretically we have 2 options
      // 1. calculate only the stochastic part with the second approximation
      // 2. calculate the second approximation of m with the stochastic and
      // non-stochastic
      //    part and then use if for torque est.
      const CVector<T> mNext = this->layers[i].mag + gnApprox * sqrt(timeStep);
      const CVector<T> gnPrimeApprox =
          this->layers[i].stochasticTorque(mNext, dW);
      mPrime.emplace_back(this->layers[i].mag + fnApprox * timeStep +
                  0.5 * (gnApprox + gnPrimeApprox) * sqrt(timeStep));
    }

    for (unsigned int i = 0; i < this->layerNo; i++) {
      this->layers[i].mag = mPrime[i];
      this->layers[i].mag.normalize();
    }
  }

  void heunSolverStep(SolverFn<T> &functor, T &t, T &timeStep,
                      bool &step_accepted) {
    /*
        Heun method
        y'(t+1) = y(t) + dy(y, t)
        y(t+1) = y(t) + 0.5 * (dy(y, t) + dy(y'(t+1), t+1))
    */
    /*
        Stochastic Heun method
        y_np = y + g(y,t,dW)*dt
        g_sp = g(y_np,t+1,dW)
        y' = y_n + f_n * dt + g_n * dt
        f' = f(y, )
        y(t+1) = y + dt*f(y,t) + .5*(g(y,t,dW)+g_sp)*sqrt(dt)
    */
    std::vector<CVector<T>> fn, gn, dW, mNext;
    fn.reserve(this->layerNo);
    gn.reserve(this->layerNo);
    dW.reserve(this->layerNo);
    mNext.reserve(this->layerNo);
    // first approximation

    // make sure that
    // 1. Thermal field is added if needed
    // 2. One/f noise is added if needed
    // 3. The timestep is correctly multiplied

    for (unsigned int i = 0; i < this->layerNo; i++) {
      const CVector<T> bottom =
          (i == 0) ? CVector<T>() : this->layers[i - 1].mag;
      const CVector<T> top =
          (i == this->layerNo - 1) ? CVector<T>() : this->layers[i + 1].mag;

      fn.emplace_back(this->layers[i].calculateLLGWithFieldTorque(
          t, this->layers[i].mag, bottom, top, timeStep));

      // draw the noise for each layer, dW
      dW.emplace_back(this->layers[i].getStochasticLangevinVector(t, timeStep) +
              this->layers[i].getOneFVector());
      gn.emplace_back(this->layers[i].stochasticTorque(this->layers[i].mag, dW[i]));

      mNext.emplace_back(
          this->layers[i].mag + fn[i] * timeStep + gn[i] * sqrt(timeStep));
    }
    // second approximation
    for (unsigned int i = 0; i < this->layerNo; i++) {
      const CVector<T> bottom = (i == 0) ? CVector<T>() : mNext[i - 1];
      const CVector<T> top =
          (i == this->layerNo - 1) ? CVector<T>() : mNext[i + 1];
      // first approximation is already multiplied by timeStep
      this->layers[i].mag =
          this->layers[i].mag +
          0.5 * timeStep *
              (fn[i] + this->layers[i].calculateLLGWithFieldTorque(
                           t + timeStep, mNext[i], bottom, top, timeStep)) +
          0.5 * (gn[i] + this->layers[i].stochasticTorque(mNext[i], dW[i])) *
              sqrt(timeStep);
      // normalise
      this->layers[i].mag.normalize();
    }
  }

  /**
   * @brief Calculate strip magnetoresistance for multilayer.
   *
   * Used when MR_MODE == STRIP
   * Magnetoresistance as per:
   * Spin Hall magnetoresistance in metallic bilayers by Kim, J. et al.
   * Each of the Rx0, Ry, AMR, AMR and SMR is list matching the
   * length of the layers passed (they directly correspond to each layer).
   * Calculates the magnetoresistance as per: __see reference__:
   * Spin Hall magnetoresistance in metallic bilayers by Kim, J. et al.
   * @param Rx0
   * @param Ry0
   * @param AMR_X
   * @param AMR_Y
   * @param SMR_X
   * @param SMR_Y
   * @param AHE
   */
  inline std::vector<T> stripMagnetoResistance(const std::vector<T> &Rx0,
                                        const std::vector<T> &Ry0,
                                        const std::vector<T> &AMR_X,
                                        const std::vector<T> &SMR_X,
                                        const std::vector<T> &AMR_Y,
                                        const std::vector<T> &SMR_Y,
                                        const std::vector<T> &AHE) const {
    T Rx_acc = 0.0;
    T Ry_acc = 0.0;

    for (unsigned int i = 0; i < this->layers.size(); i++) {
      const T mx = this->layers[i].mag.x;
      const T my = this->layers[i].mag.y;
      const T mz = this->layers[i].mag.z;
      const T Rx = Rx0[i] + AMR_X[i] * mx * mx + SMR_X[i] * my * my;
      const T Ry = Ry0[i] + 0.5 * AHE[i] * mz + (AMR_Y[i] + SMR_Y[i]) * mx * my;
      Rx_acc += 1. / Rx;
      Ry_acc += 1. / Ry;
    }

    return {1. / Rx_acc, 1. / Ry_acc, 0.};
  }

  /**
   * Calculate classic magnetoresistance.
   * Only for bilayer structures.
   * used when MR_MODE == CLASSIC
   * @param cosTheta: cosine between two layers.
   */
  inline T calculateMagnetoresistance(T cosTheta) const {
    return this->Rp + (((this->Rap - this->Rp) * 0.5) * (1.0 - cosTheta));
  }

  std::vector<T> getMagnetoresistance() {
    // this is classical bilayer case
    if (this->MR_mode == CLASSIC && this->layerNo == 2) {
      return {
          calculateMagnetoresistance(c_dot<T>(layers[0].mag, layers[1].mag))};
    }
    // this is the case when we use the pinning layer
    else if (this->MR_mode == CLASSIC && this->layerNo == 1) {
      return {calculateMagnetoresistance(
          c_dot<T>(layers[0].mag, layers[0].referenceLayer))};
    }
    // this is strip magnetoresistance
    else if (this->MR_mode == STRIP) {
      return stripMagnetoResistance(this->Rx0, this->Ry0, this->AMR_X,
                                    this->SMR_X, this->AMR_Y, this->SMR_Y,
                                    this->AHE);
    } else {
      throw std::runtime_error(
          "Magnetisation calculation is not supported for this structure!");
    }
  }

  std::tuple<RunnerFn<T>, SolverFn<T>, SolverMode>
  getSolver(SolverMode mode, unsigned int totalIterations) {
    SolverMode localMode = mode;
    for (auto &l : this->layers) {
      if (l.hasTemperature()) {
        // if at least one temp. driver is set
        // then use heun for consistency
        if (localMode != HEUN && localMode != EULER_HEUN) {
          std::cout << "[WARNING] Solver automatically changed to Euler Heun "
                       "for stochastic calculation."
                    << std::endl;
          localMode = EULER_HEUN;
        }
      }
      if (l.noiseParams.scaleNoise != 0) {
        // if at least one temp. driver is set
        // then use heun for consistency
        if (localMode != HEUN && localMode != EULER_HEUN) {
          std::cout << "[WARNING] Solver automatically changed to Euler Heun "
                       "for stochastic calculation."
                    << std::endl;
          localMode = EULER_HEUN;
        }
        // create a buffer
        l.createBufferedAlphaNoise(totalIterations);
      }
    }
    auto solver = &Layer<T>::rk4_step;
    if (localMode == DORMAND_PRINCE)
      solver = &Layer<T>::dormand_prince_step;
    // assign a runner function pointer from junction
    auto runner = &Junction<T>::runMultiLayerSolver;
    if (this->layerNo == 1)
      runner = &Junction<T>::runSingleLayerSolver;
    if (localMode == HEUN)
      runner = &Junction<T>::heunSolverStep;
    else if (localMode == EULER_HEUN)
      runner = &Junction<T>::eulerHeunSolverStep;

    return std::make_tuple(runner, solver, localMode);
  }

  /**
   * Main run simulation function. Use it to run the simulation.
   * @param totalTime: total time of a simulation, give it in seconds. Typical
   * length is in ~couple ns.
   * @param timeStep: the integration step of the RK45 method. Default is 1e-13
   * @param writeFrequency: how often is the log saved to? Must be no smaller
   * than `timeStep`. Default is 1e-11.
   * @param persist: whether to save to the filename specified in the Junction
   * constructor. Default is true
   * @param log: if you want some verbosity like timing the simulation. Default
   * is false
   * @param calculateEnergies: [WORK IN PROGRESS] log energy values to the log.
   * Default is false.
   * @param mode: Solver mode EULER_HEUN, RK4 or DORMAND_PRINCE
   */
  void runSimulation(T totalTime, T timeStep = 1e-13, T writeFrequency = 1e-11,
                     bool verbose = false, bool calculateEnergies = false,
                     SolverMode mode = RK4) {

    if (timeStep > writeFrequency) {
      throw std::runtime_error(
          "The time step cannot be larger than write frequency!");
    }
    const unsigned int totalIterations =
        static_cast<unsigned int>(totalTime / timeStep);
    const unsigned int writeEvery =
        static_cast<unsigned int>(writeFrequency / timeStep);
    std::chrono::steady_clock::time_point begin =
        std::chrono::steady_clock::now();
    // pick a solver based on drivers
    auto [runner, solver, solver_mode] = getSolver(mode, totalIterations);
    T t = 0.0;
    T next_write_time = 0.0;
    if (solver_mode != DORMAND_PRINCE) {
      // assign parameters
      const unsigned int totalIterations =
          static_cast<unsigned int>(totalTime / timeStep);
      const unsigned int writeEvery =
          static_cast<unsigned int>(writeFrequency / timeStep);

      for (unsigned int i = 0; i < totalIterations; i++) {
        t = i * timeStep;
        bool step_accepted = true;
        (*this.*runner)(solver, t, timeStep, step_accepted);

        if (!(i % writeEvery)) {
          logLayerParams(t, timeStep, calculateEnergies);
        }
      }
    } else {
      T t = 0.0;
      T next_write_time = 0.0;
      T current_timestep = timeStep;
      int consecutive_rejections = 0;
      const unsigned int max_rejections = 10;
      const T min_timestep_threshold = 1e-15;
      while (t < totalTime) {
        // Ensure we don't exceed totalTime
        if (t + current_timestep > totalTime) {
          current_timestep = totalTime - t;
        }
        consecutive_rejections = 0;
        // Check for NaN in timestep and fix it
        if (isnan(current_timestep) || isinf(current_timestep) ||
            current_timestep <= 0) {
          std::cout << "Warning: Invalid timestep detected (NaN/Inf). "
                       "Resetting to initial timestep at t="
                    << t << std::endl;
          current_timestep = timeStep; // Reset to initial timestep
          consecutive_rejections++;    // Count this as a rejection
        }

        // Run one step with adaptive timestep and check if accepted
        bool step_accepted = false;

        // Minimum timestep threshold (can be adjusted based on needs)

        if (layerNo > 1) {
          // For multi-layer systems
          runMultiLayerSolver(solver, t, current_timestep, step_accepted);
        } else {
          // For single layer systems
          runSingleLayerSolver(solver, t, current_timestep, step_accepted);
        }

        // Force acceptance if timestep is too small or too many consecutive
        // rejections
        if (!step_accepted && (current_timestep < min_timestep_threshold ||
                               consecutive_rejections >= max_rejections)) {
          step_accepted = true;
          consecutive_rejections = 0;
          std::cout << "Warning: Forcing step acceptance after multiple "
                       "rejections or tiny timestep at t="
                    << t << ", dt=" << current_timestep << std::endl;
        }

        // If step was accepted, update time and possibly log
        if (step_accepted) {
          t += current_timestep;
          consecutive_rejections = 0;

          // Log data at regular intervals based on writeFrequency
          if (t >= next_write_time) {
            logLayerParams(t, current_timestep, calculateEnergies);
            next_write_time =
                ((static_cast<unsigned int>(t / writeFrequency) + 1) *
                 writeFrequency);
          }
        } else {
          consecutive_rejections++;
        }
      }
    }
    std::chrono::steady_clock::time_point end =
        std::chrono::steady_clock::now();
    if (verbose) {
      std::cout << "Steps in simulation: " << totalIterations << std::endl;
      std::cout << "Write every: " << writeEvery << std::endl;
      std::cout << "Simulation time = "
                << std::chrono::duration_cast<std::chrono::seconds>(end - begin)
                       .count()
                << "[s]" << std::endl;
    }
  }
};

#endif // CORE_JUNCTION_HPP_<|MERGE_RESOLUTION|>--- conflicted
+++ resolved
@@ -30,22 +30,13 @@
 #include <unordered_map> // for unordered_map
 #include <vector>        // for vector, __vector_base<>::value_type
 
-<<<<<<< HEAD
-constexpr double MAGNETIC_PERMEABILITY = 12.57e-7;
-constexpr double GYRO = 220880.0; // rad/Ts converted to m/As
-constexpr double TtoAm = 795774.715459;
-constexpr double HBAR = 6.62607015e-34 / (2. * M_PI);
-constexpr double ELECTRON_CHARGE = 1.60217662e-19;
-constexpr double BOLTZMANN_CONST = 1.380649e-23;
-=======
 #define MAGNETIC_PERMEABILITY PhysicalConstants::MAGNETIC_PERMEABILITY
 #define GYRO PhysicalConstants::GYRO
 #define TtoAm PhysicalConstants::TtoAm
 #define HBAR PhysicalConstants::HBAR
 #define ELECTRON_CHARGE PhysicalConstants::ELECTRON_CHARGE
 #define BOLTZMANN_CONST PhysicalConstants::BOLTZMANN_CONST
->>>>>>> 42e489ac
-
+rm
 typedef CVector<double> DVector;
 typedef CVector<float> FVector;
 
