# Changelog

## 1.3.0

<<<<<<< HEAD
- Adding SB model as an alternative mode of calculation.
- Moving resistance functions from `utils` to `resistance`
- Introducting docs updates for tutorial notebook (dark/light toggle works now).
=======
- Adding DW dynamics 1D model with dynamic drivers. (Numba optimised)
- Adding SB model for energy-based FMR computation. Gradient computed using Adam optimiser.
- Moving resistance functions from `utils` to `resistance`
- Introducting docs updates for tutorial notebook (dark/light toggle works now).
- Reservoir computing is now exposed in Python in the `reservoir` computing module.
>>>>>>> 39ebd37d

## 1.2.0

- Oersted field computation helper class in [cmtj/models/oersted.py](cmtj/models/oersted.py). Basic functionality is there, but needs to be futher tested and documented. Next release potentially will move the computation to C++ for speed.
- Added Heun (2nd order) solver and made it default for thermal computation. This is a more stable solver than the Euler solver, but is slower. The Euler solver is still available as an option.
- Stack class now supports arbitrary layer ids to be coupled.
- Extended the plotting capabilities of the Stack class. Now supports plotting of the magnetic field and the current density.
- Added alternative STT formulation which in some cases may be useful.
- Fixed some minor bugs in the thermal solver.
- Fixed some minor bugs in the Stack class.
- Updating tutorials on the docs page.
- Bunch of extra documentation and examples.<|MERGE_RESOLUTION|>--- conflicted
+++ resolved
@@ -2,17 +2,11 @@
 
 ## 1.3.0
 
-<<<<<<< HEAD
-- Adding SB model as an alternative mode of calculation.
-- Moving resistance functions from `utils` to `resistance`
-- Introducting docs updates for tutorial notebook (dark/light toggle works now).
-=======
 - Adding DW dynamics 1D model with dynamic drivers. (Numba optimised)
 - Adding SB model for energy-based FMR computation. Gradient computed using Adam optimiser.
 - Moving resistance functions from `utils` to `resistance`
 - Introducting docs updates for tutorial notebook (dark/light toggle works now).
 - Reservoir computing is now exposed in Python in the `reservoir` computing module.
->>>>>>> 39ebd37d
 
 ## 1.2.0
 
