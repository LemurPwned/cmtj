<<<<<<< HEAD
# CMTJ
=======
# CMTJ :rocket
[![Upload Python Package](https://github.com/LemurPwned/spinpy/actions/workflows/python-publish.yml/badge.svg)](https://github.com/LemurPwned/spinpy/actions/workflows/python-publish.yml)
>>>>>>> 01ea15b1

CMTJ is a set of C++ headers for spin magnetics in Magnetic Tunnel Junctions, with some bindings from C++ to Python, but there's also a Python standalone library called PyMTJ. The Python standalone library, the PyMTJ, is not maintained actively, but you are welcome to contribute if you would like to see it revived. Until then, C++ with Python bindings, i.e. CMTJ, is the best choice if you want to go with a maintained version.

## WIKI :mortar_board:

Read more in do [the docs here](cmtj/CMTJ.md).<|MERGE_RESOLUTION|>--- conflicted
+++ resolved
@@ -1,9 +1,6 @@
-<<<<<<< HEAD
 # CMTJ
-=======
 # CMTJ :rocket
 [![Upload Python Package](https://github.com/LemurPwned/spinpy/actions/workflows/python-publish.yml/badge.svg)](https://github.com/LemurPwned/spinpy/actions/workflows/python-publish.yml)
->>>>>>> 01ea15b1
 
 CMTJ is a set of C++ headers for spin magnetics in Magnetic Tunnel Junctions, with some bindings from C++ to Python, but there's also a Python standalone library called PyMTJ. The Python standalone library, the PyMTJ, is not maintained actively, but you are welcome to contribute if you would like to see it revived. Until then, C++ with Python bindings, i.e. CMTJ, is the best choice if you want to go with a maintained version.
 
