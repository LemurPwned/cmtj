--- conflicted
+++ resolved
@@ -1,4 +1,3 @@
-<<<<<<< HEAD
 # CMTJ
 [![PyPI](https://github.com/LemurPwned/cmtj/actions/workflows/main.yml/badge.svg?branch=master)](https://github.com/LemurPwned/cmtj/actions/workflows/main.yml)
 [![Documentation Status](https://readthedocs.org/projects/cmtj/badge/?version=latest)](https://cmtj.readthedocs.io/en/latest/?badge=latest)
@@ -9,22 +8,10 @@
 
 ## Quickstart
 #### Installation :rocket:
-=======
-# CMTJ 
-[![PyPI](https://github.com/LemurPwned/cmtj/actions/workflows/main.yml/badge.svg?branch=master)](https://github.com/LemurPwned/cmtj/actions/workflows/main.yml)
-[![Documentation Status](https://readthedocs.org/projects/cmtj/badge/?version=latest)](https://cmtj.readthedocs.io/en/latest/?badge=latest)
-
-## Intro
-CMTJ is a set of C++ headers for spin magnetics in multilayer devices (not only MTJs!), with some bindings from C++ to Python, but there's also a Python standalone library called PyMTJ. 
-The Python standalone library, the PyMTJ, is not maintained actively, but you are welcome to contribute if you would like to see it revived. Until then, C++ with Python bindings, i.e. CMTJ, is the best choice if you want to go with a maintained version.
-
-## Installation :rocket:
->>>>>>> f9a0f3b9
 Installation is as easy as doing:
 ```bash
 python3 -m install cmtj
 ```
-<<<<<<< HEAD
 
 If you prefer to clone the repo first and then install directly from the source:
 ```bash
@@ -46,23 +33,5 @@
    year={2021},
 }
 ```
-
 ## Contributions
 All contributions are welcome, please leave an issue if you've encountered any trouble with setup or running the library.
-=======
-
-If you prefer to clone the repo first and then install directly from the source:
-```bash
-git clone https://github.com/LemurPwned/cmtj.git
-python3 -m pip install .
-```
-
-
-## Documentation :mortar_board:
-
-Read more in do [the docs here](https://cmtj.readthedocs.io/en/latest/).
-Full doc link [https://cmtj.readthedocs.io/en/latest/](https://cmtj.readthedocs.io/en/latest/)
-
-## Contributions
-All contributions are welcome, please leave an issue if you've encountered any trouble with setup or running the library.
->>>>>>> f9a0f3b9
