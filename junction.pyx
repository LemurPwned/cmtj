--- conflicted
+++ resolved
@@ -20,24 +20,12 @@
 HBAR = 6.62607015e-34/(2*pi)
 ELECTRON_CHARGE = 1.60217662e-19
 
-<<<<<<< HEAD
-cdef np.ndarray calculate_tensor_interaction(np.ndarray[double, ndim=1]m, np.ndarray[double, ndim=2]tensor, double Ms):
-    return -1. * tensor @ m * Ms
-    # return np.array([
-    #     -Ms*tensor[0,0]*m[0] -Ms* tensor[0,1]*m[1] -Ms* tensor[0,2]*m[1],
-    #     -Ms*tensor[1,0]*m[0] -Ms* tensor[1,1]*m[1] -Ms* tensor[1,2]*m[1],
-    #     -Ms*tensor[2,0]*m[0] -Ms* tensor[2,1]*m[1] -Ms* tensor[2,2]*m[1]
-    #     ], dtype=np.double)
-=======
 cdef list calculate_tensor_interaction(list m, list tensor, double Ms):
     return [
-        -Ms*tensor[0][0]*m[0] -Ms* tensor[0][1]*m[1] -Ms* tensor[0][2]*m[1],
-        -Ms*tensor[1][0]*m[0] -Ms* tensor[1][1]*m[1] -Ms* tensor[1][2]*m[1],
-        -Ms*tensor[2][0]*m[0] -Ms* tensor[2][1]*m[1] -Ms* tensor[2][2]*m[1]
+        -Ms*tensor[0][0]*m[0] -Ms* tensor[0][1]*m[1] -Ms* tensor[0][2]*m[2],
+        -Ms*tensor[1][0]*m[0] -Ms* tensor[1][1]*m[1] -Ms* tensor[1][2]*m[2],
+        -Ms*tensor[2][0]*m[0] -Ms* tensor[2][1]*m[1] -Ms* tensor[2][2]*m[2]
         ]
-
->>>>>>> a6ad3a1a
-
 
 cdef list c_cross(list a, list b):
     return [
@@ -68,15 +56,10 @@
         self.Ms = Ms
         self.thickness = thickness
         self.coupling = coupling
-<<<<<<< HEAD
         self.coupling_log = self.coupling
 
-        self.demagnetisation_tensor = np.array(
-            [[0.000, 0, 0], [0, 0.00, 0], [0, 0, 0.93]], dtype=np.double)
-=======
         self.demagnetisation_tensor = \
             [[0.000, 0, 0], [0, 0.00, 0], [0, 0, 0.93]]
->>>>>>> a6ad3a1a
 
         self.dipole_tensor = \
             [[0.0173, 0.0, 0.0], [0.0, 0.0173, 0.0], [0.0, 0.0, -0.0345]]
@@ -109,29 +92,12 @@
                    d['thickness'], d['coupling'])
 
     def Heff(self, time, coupled_layers):
-<<<<<<< HEAD
-        cdef double K_var, coupling_u = 0.0
-=======
         cdef double K_var, coupling_var = 0.0
->>>>>>> a6ad3a1a
         if self.update_anisotropy:
             K_var = self.update_anisotropy(time)
         if self.update_external_field:
             self.Hext = self.update_external_field(time)
         if self.update_coupling:
-<<<<<<< HEAD
-            coupling_u = self.update_coupling(time)
-
-        self.K_log = self.K + K_var
-        self.coupling_log = self.coupling + coupling_u
-
-        heff = \
-            self.Hext_const + self.Hext +\
-            self.calculate_anisotropy() +\
-            calculate_tensor_interaction(self.m, self.demagnetisation_tensor, self.Ms) +\
-            self.calculate_interlayer_exchange_coupling_field(coupled_layers) +\
-            calculate_tensor_interaction(self.m, self.dipole_tensor, self.Ms)
-=======
             coupling_var = self.update_coupling(time)
 
         self.K_log = self.K + K_var
@@ -151,7 +117,6 @@
             iec[i]
             for i in range(3)
         ]
->>>>>>> a6ad3a1a
         return heff
 
     def set_global_external_field_value(self, hval):
@@ -159,37 +124,13 @@
 
     def calculate_anisotropy(self):
         nom = 2 * self.K_log * c_dot(self.m, self.anisotropy) / (MAGNETIC_PERMEABILITY * self.Ms)
-<<<<<<< HEAD
-        return nom * self.anisotropy
-
-    """
-    # this is the old formula that yields non-zero field 
-    # for parallel spins
-    def calculate_interlayer_exchange_coupling(self, coupled_layers):
-        heff_iec = np.array([0, 0., 0], dtype=float)
-        if not coupled_layers:
-            return heff_iec
-        for layer in coupled_layers:
-            heff_iec += self.coupling*layer.m / \
-                (MAGNETIC_PERMEABILITY*self.Ms*self.thickness)
-        return heff_iec
-    """
-=======
         return [nom * anis_v for anis_v in self.anisotropy]
->>>>>>> a6ad3a1a
 
     def calculate_interlayer_exchange_coupling_field(self, coupled_layers_m=None):
         if not coupled_layers_m:
-<<<<<<< HEAD
-            return heff_iec
-        for m in coupled_layers_m:
-            heff_iec += self.coupling_log*(m - self.m) /(MAGNETIC_PERMEABILITY*self.Ms*self.thickness)
-        return heff_iec
-=======
             return [0., 0., 0.]
         return [self.coupling_log*(coupled_layers_m.m[i] - self.m[i]) /(MAGNETIC_PERMEABILITY*self.Ms*self.thickness)
                 for i in range(3)]
->>>>>>> a6ad3a1a
 
     def llg(self, time, m, coupled_layers):
         heff = self.Heff(time, coupled_layers)
@@ -201,42 +142,6 @@
 
     def rk4_step(self, time, time_step, coupled_layers=None):
         m = self.m
-<<<<<<< HEAD
-
-        # heff = self.Heff(time, coupled_layers)
-        # prod = c_cross(m, heff)
-        # k1 = - GYRO * \
-        #     prod - GYRO * \
-        #      DAMPING*c_cross(m, prod)
-
-        # heff = self.Heff(time+0.5*time_step, coupled_layers)
-        # prod = c_cross(m+0.5*k1, heff)
-        # k2 = - GYRO * \
-        #     prod - GYRO * \
-        #      DAMPING*c_cross(m + 0.5*k1, prod)
-
-        # # reuse heff -- heavy optimization 
-        # prod = c_cross(m+0.5*k2, heff)
-        # k3 = - GYRO * \
-        #     prod - GYRO * \
-        #      DAMPING*c_cross(m + 0.5*k2, prod)
-
-        # heff = self.Heff(time+time_step, coupled_layers)
-        # prod = c_cross(m + k3, heff)
-        # k4 = - GYRO * \
-        #     prod - GYRO * \
-        #      DAMPING*c_cross(m + k3, prod)
-        k1 =  self.llg(time, m, coupled_layers)
-        k2 =  self.llg(time + 0.5 * time_step, m + 0.5 * k1,
-                       coupled_layers)
-        k3 =  self.llg(time + 0.5 * time_step, m + 0.5 * k2,
-                       coupled_layers)
-        k4 =  self.llg(time + time_step, m + k3, coupled_layers)
-
-
-        m += time_step*(k1 + 2.0 * k2 + 2.0 * k3 + k4) / 6.0
-        m /= sqrt(m[0]**2 + m[1]**2 + m[2]**2)
-=======
         k1 =  self.llg(time, m, coupled_layers)
         k2 =  self.llg(time + 0.5 * time_step, [m[i] + 0.5 * k1[i] for i in range(3)],
                        coupled_layers)
@@ -248,7 +153,6 @@
         m[1] += time_step*(k1[1] + 2.0 * k2[1] + 2.0 * k3[1] + k4[1]) / 6.0
         m[2] += time_step*(k1[2] + 2.0 * k2[2] + 2.0 * k3[2] + k4[2]) / 6.0
         norm = sqrt(m[0]**2 + m[1]**2 + m[2]**2)
->>>>>>> a6ad3a1a
         # update m
         self.m = [mv/norm for mv in m]
 
